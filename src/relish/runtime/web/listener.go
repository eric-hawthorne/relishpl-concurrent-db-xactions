// Copyright 2012-2014 EveryBitCounts Software Services Inc. All rights reserved.
// Use of this source code is governed by the GNU GPL v3 license, found in the LICENSE_GPL3 file.

// this package implements a web application server for the relish language environment.

package web

/*
   listener.go - implementation of an http listener (web server) 

   with routing of URLs to relish method calls, execution of URL-mapped methods,
   and formatting and processing of method results into http-returned response content.
*/

import (
    . "relish/dbg"
    "fmt"
    "net/http"
	"html/template"
   "util/gos"
	"regexp"
	"bytes"
    "strings"
    "errors"
	. "relish/runtime/data"
	"relish/runtime/interp"
	"sync"
  "relish/rterr"
  "net/url"
)


/*
Decisions: 

1. web or webservice dialog handler functions are public-section functions found
   in the web package or web/something, web/something/else packages.

2. These methods must have a pattern of return arguments which directs the relish runtime as to how
to find, format, and return the response to a web request. The return argument pattern are as follows:

"XML" AnyObjectToBeConverted

"XML"  // pre-formatted if a string 
"""
<?xml version="1.0"?>
<sometag>
</sometag>
"""

// Can we live without the xml tag at beginning? For literal string, for file? Do we add it? probably?

"XML FILE" "some/file/path.xml"


"HTML" "some html string"

"HTML FILE" "foo.html"


"JSON" AnyObjectToBeConverted

"JSON" "literal JSON string"

"JSON FILE" "some/file/path.json"


"MEDIA image/jpeg" AnyObjectPossiblyToBeConverted

"MEDIA FILE image/jpeg" "some/file/path.jpg"


"REDIRECT" [301,302,303,or 307] UrlOrString  http response code defaults to 303 POST-Redirect-GET style.


"path/to/template.html" SomeObjToPassToTemplate

TEMPLATE "literal template text" SomeObjToPassToTemplate


"HTTP ERROR" 404  ["message"] // or 403 (no permission) etc - message defaults to ""


"""
HEADERS 
Content-Type: application/octetstream
Content-Disposition: attachment; filename="fname.ext"
"""
obj              // literally serialized out

Or HEADERS can prefix any of the other forms, to add additional http headers. Should not be inconsistent. What if is?

"""
HEADERS 
Content-Type: application/octetstream
Content-Disposition: attachment; filename="fname.ext"
"""
"MEDIA FILE image/png" 
"some/file/path.png"











TODO

Here are some possibilities for how exposed handler methods are recognized

1. All (public-section) methods in files named [some_thing_]handlers.rel
or maybe [some_thing_]dialog.rel
or maybe [some_thing_]interface.rel

2. Variant on 1 where only public methods (no __private__ or __protected__) are allowed
in those files, if the files occur in subdirs of web directory.

(Sub-question: should it really be called web?? is it only for http protocol?)

3. Have an __exposed__ code section marker which if it occurs in a file takes the place of 
the implicit __exported__ i.e. __public__ section. You cannot have a file which has both
__exposed__ methods in it and also  __exported__ i.e. __public__ ones.
So a file can either contain default (public),__protected__,__private__
or it can contain __exposed__,__protected__,__private

(Note: we don't actually know the definition of protected, private yet! Oops!)

4. Have the methods explicitly annotated in source code, such as
web foo a1 Int a2 String

5. Have any public method which occurs under the web package tree and which
returns as its first return arg a token that indicates the kind of
return value type / processing that is to take place !!!!!!!
Like the special strings below except constants, like

foo a1 Int a2 String > web.ResponseType vehicles.Car
"""
"""
   => web.XML 
      car1   

bar a1 Int a2 String > 
   how web.ResponseType
   what SomeType
"""
"""
   how = web.JSON
   what = car1

baz a1 Int a2 String > 
   how web.ResponseType
   name String
   what SomeType
"""
"""
   how = web.TEMPLATE
   name = "foo.html"  // the template file name (or do we figure out if it is an actual template)
   what = car1   

                      // allow filenames like foo.txt a/b/foo.xml etc otherwise is a raw template string

boz a1 Int a2 String > 
   how web.ResponseType
   name String
   what SomeType
"""
"""
   how = web.MEDIA
   type = "image/jpeg"

   what = car1      

Automatically is an exposed web handler function. also allow args such as disposition encoding etc    
*/



// TODO Implement Post/Redirect/Get webapp pattern http://en.wikipedia.org/wiki/Post/Redirect/Get
//
// functions in web/handlers.rel web/subpackage/handlers.rel etc must have this pattern:
//
// => "XML" obj 
//
// => "JSON" obj
//
// => "MEDIA application/octetstream" obj
//
// => "MEDIA text/plain" obj
//
// => "MEDIA image/jpeg" obj
//
// => "MEDIA mime/type" obj
//
// => """
// HEADERS 
// Content-Type: application/octetstream
// Content-Disposition: attachment; filename="fname.ext"
//    """
//    obj
//
// => "path/to/template" obj          OOPS! Can't distinguish this from mime type
//
// => "REDIRECT" "/path/on/my/webapp/site?a1=v1&a2=v2"
//
// => "REDIRECT" "http://www.foo.com/some/path"
//
// => "REDIRECT" 
//     Url
//        protocol = "https"                  // defaults to http
//        host = "www.foo.com"                // if not specified, creates a path-only url
//        port = 8080                         // defaults to 80 or 443 depending on protocol
//        path = "/some/path"                 // relative paths not supported?
//        kw = { 
//                "a1" => v1
//                "a2" => v2
//             }

//func handler(w http.ResponseWriter, r *http.Request) {
//    fmt.Fprintf(w, "Hi there, I love %s!", r.URL.Path[1:])
//}

/*
An interpreter for executing web dialog handler functions
*/
var interpreter *interp.Interpreter

var webPackageSrcDirPath string

func init() {
	interpreter = interp.NewInterpreter(RT)
}	

var funcMap template.FuncMap = template.FuncMap{
    "get": AttrVal, 
    "nonempty": NonEmpty,  
    // "eq": Eq,
    "iterable": Iterable,	
    "fun": InvokeRelishMultiMethod,
    "htm": HtmlPassThru,
}

func SetWebPackageSrcDirPath(path string) {
   webPackageSrcDirPath = path
}




// Note: In relish templates, in pipeline commands that take arguments, 
// only simple expressions such as . or $A are supported.
// Chains of attributes or methods or map-keys are not supported in these contexts.
// Use variable assignment actions {{$variable := pipeline}} instead.

// TODO: We have to resolve where we can look for functions that can be used in a template.
// Probable answer is in the web controller package that the template occurs in,
// or perhaps also in the root of the web packages tree i.e. the web directory.

// Looking for template action escapes: "{{??????????????}}"
//
var re1 *regexp.Regexp = regexp.MustCompile("{{([^{]+)}}")

// looking for ".attrName" or "$.attrName" or "$B.attrName" etc
//
var re2 *regexp.Regexp = regexp.MustCompile(`(\$[A-Za-z0-9]*)?\.([a-z][A-Za-z0-9]*)`)

// looking for "index ." or "index $B" or index $B.foo.bar
//
var re3 *regexp.Regexp = regexp.MustCompile(`index ([^ ]+)`)

// Looking for "afunc" or " aFunc" or "aFuncName123" or " aFuncName123"
var re4 *regexp.Regexp = regexp.MustCompile(`(?:^| )([a-z][A-Za-z0-9]*)`)

var responseProcessingThread *interp.Thread = nil  // current thread - implies serial web method result processing

var responseProcessingPackage *RPackage = nil  // current web package - implies serial web method result processing

var responseProcessingMutex sync.Mutex

func handler(w http.ResponseWriter, r *http.Request) {
	
   path := r.URL.Path
   possibleDotPos := len(path)-7
   if possibleDotPos < 0 {
      possibleDotPos = 0
   }
   if (! strings.HasSuffix(path,".ico")) && (strings.LastIndex(path,".") > possibleDotPos) && (! strings.Contains(path,"?")) {
	  // Serve static content 
	
      // fmt.Fprintln(w, r.URL.Path)

      filePath := webPackageSrcDirPath + "/static" + path      
      http.ServeFile(w,r,filePath)
	
	  return
   }
 	
   pathSegments := strings.Split(path, "/") 
   if len(pathSegments) > 0 && len(pathSegments[0]) == 0 {
      pathSegments = pathSegments[1:]
   }
   var queryString string 
   // Last one or last one -1 has to have ? removed from it
   if len(pathSegments) > 0 {
	   lastPiece := pathSegments[len(pathSegments)-1]	
	   i := strings.Index(lastPiece,"?")	
	   if i > -1 {
	     queryString = lastPiece[i+1:]	
	     if i == 0 {
	        pathSegments = pathSegments[:len(pathSegments)-1]
	     } else {
		    pathSegments[len(pathSegments)-1] = lastPiece[:i]
	     }
	  } else if len(lastPiece) == 0 {
	      pathSegments = pathSegments[:len(pathSegments)-1]		
	  }
   }
   Logln(WEB_, pathSegments) 
   Logln(WEB_, queryString)



   var handlerMethod *RMultiMethod

   pkgName := RT.RunningArtifact + "/pkg/web"
   var pkg *RPackage 
   pkg = RT.Packages[pkgName]
   if pkg == nil {
	  rterr.Stop("No web package has been defined in " + RT.RunningArtifact)
   }


   //    /foo/bar

   remainingPathSegments := pathSegments[:]
   for len(remainingPathSegments) > 0 {
      name := remainingPathSegments[0]
      methodName := underscoresToCamelCase(name)

      handlerMethod = findHandlerMethod(pkg,methodName) 
      if handlerMethod != nil {
        Log(WEB_, "1. %s %s\n",pkg.Name,methodName)  
	      remainingPathSegments = remainingPathSegments[1:]
        Log(WEB_, "    remainingPathSegments: %v\n",remainingPathSegments)       
	      break
	  }
      pkgName += "/" + name
      Log(WEB_, "2. pkgName: %s\n", pkgName)       
      nextPkg := RT.Packages[pkgName]
      if nextPkg != nil {
	     remainingPathSegments = remainingPathSegments[1:]
         pkg = nextPkg
         continue  	   
      }  
      Logln(WEB_, "     package was not found in RT.Packages")           

      if strings.HasSuffix(pkgName,"/pkg/web/favicon.ico") {
         handlerMethod = findHandlerMethod(pkg,"icon")
         if handlerMethod != nil {  
            Log(WEB_, "%s %s\n",pkg.Name,methodName)  
            remainingPathSegments = remainingPathSegments[1:]      
            break
         } else {
            http.Error(w, "", http.StatusNotFound) 
            return
         }
      } 

      // Note that default only handles paths that do not proceed down to 
      // a subdirectory controller package.
      handlerMethod = findHandlerMethod(pkg,"default") 
      if handlerMethod != nil {   
	     // remainingPathSegments = remainingPathSegments[1:]     
         Log(WEB_,"3. Found default handler method in %s\n",pkg.Name) 
	     break
	  }    
      http.Error(w, "404 page or resource not found", http.StatusNotFound)	
      return	
   }
   if handlerMethod == nil {
      handlerMethod = findHandlerMethod(pkg,"index")        	
   }	
   if handlerMethod == nil {
      http.Error(w, "404 page or resource not found", http.StatusNotFound) 
      return       	
   }   

	
   // RUN THE WEB DIALOG HANDLER METHOD 	

   Log(WEB_,"Running dialog handler method: %s\n",handlerMethod.Name)   

   positionalArgStringValues := remainingPathSegments
   keywordArgStringValues, err := getKeywordArgs(r)
   if err != nil {
      fmt.Println(err)  
      fmt.Fprintln(w, err)
      return  
   }     

   //var files map[string] []*multipart.FileHeader
   //if r.MultipartForm != nil {
//	  files = r.MultipartForm.File  // Could still be nil
//   }

   // TODO TODO Should return the InterpreterThread out of here, and
   // Do the commit or rollback later.
   // Or I should demand a thread from the interpreter separately, first, pass it in to 
   // RunServiceMethod, then commit or rollback later.

   t := interpreter.NewThread(nil)

   defer interpreter.DeregisterThread(t)   

   Log(GC2_,"Running dialog handler method: %s\n",handlerMethod.Name)   
   Log(GC2_," Args: %v\n",positionalArgStringValues)   
   Log(GC2_," KW Args: %v\n",keywordArgStringValues)   

<<<<<<< HEAD
   t.DBT().BeginTransaction()

=======
   t.DB().BeginTransaction()
   t.SetTransaction(NewTransaction())   
   t.SetErr("Uncaught panic while running web app method.")
   defer t.SetTransaction(nil)
>>>>>>> cbba15b4
   defer t.CommitOrRollback()

	
   // fmt.Printf("Began transaction now running dialog handler method: %s\n",handlerMethod.Name)   

   resultObjects,err := interpreter.RunServiceMethod(t, 
	                                                 handlerMethod, 
	                                                 positionalArgStringValues, 
	                                                 keywordArgStringValues,
	                                                 r)   

   // fmt.Printf("Finished running dialog handler method: %s\n",handlerMethod.Name)   
   Log(GC2_,"Finished running dialog handler method: %s\n",handlerMethod.Name)   
   Log(GC2_," Args: %v\n",positionalArgStringValues)   
   Log(GC2_," KW Args: %v\n",keywordArgStringValues)      
     
   if err != nil {
      fmt.Println(err)  
      fmt.Fprintln(w, err)
      t.SetErr(err.Error())
      return  
   }   

   err = processResponse(w,r,pkg, handlerMethod.Name, resultObjects, t)
   if err != nil {
      fmt.Println(err)	
      fmt.Fprintln(w, err)
      t.SetErr(err.Error())      
      return	
   }	

   t.SetErr("")  // Yay! We did not panic
   // fmt.Println("finished processing response of " + handlerMethod.Name)	
}


/*
Handles requests on the special explore port for methods of the explorer_api.
TODO Really don't like that we have a separate, near duplicate handler function here for
explorer_api serving. DRY violation!!
*/
func explorerHandler(w http.ResponseWriter, r *http.Request) {
	
   path := r.URL.Path
	
   pathSegments := strings.Split(path, "/") 
   if len(pathSegments) > 0 && len(pathSegments[0]) == 0 {
      pathSegments = pathSegments[1:]
   }
   var queryString string 
   // Last one or last one -1 has to have ? removed from it
   if len(pathSegments) > 0 {
	   lastPiece := pathSegments[len(pathSegments)-1]	
	   i := strings.Index(lastPiece,"?")	
	   if i > -1 {
	     queryString = lastPiece[i+1:]	
	     if i == 0 {
	        pathSegments = pathSegments[:len(pathSegments)-1]
	     } else {
		    pathSegments[len(pathSegments)-1] = lastPiece[:i]
	     }
	  } else if len(lastPiece) == 0 {
	      pathSegments = pathSegments[:len(pathSegments)-1]		
	  }
   }
   Logln(WEB_, pathSegments) 
   Logln(WEB_, queryString)



   var handlerMethod *RMultiMethod

   pkgName := "shared.relish.pl2012/explorer_api/pkg/web"
   var pkg *RPackage 
   pkg = RT.Packages[pkgName]
   if pkg == nil {
	  rterr.Stop("No web package has been defined in shared.relish.pl2012/explorer_api")
   }


   //    /foo/bar

   remainingPathSegments := pathSegments[:]
   for len(remainingPathSegments) > 0 {
      name := remainingPathSegments[0]
      methodName := underscoresToCamelCase(name)

      handlerMethod = findHandlerMethod(pkg,methodName) 
      if handlerMethod != nil {
        Log(WEB_, "1. %s %s\n",pkg.Name,methodName)  
	      remainingPathSegments = remainingPathSegments[1:]
        Log(WEB_, "    remainingPathSegments: %v\n",remainingPathSegments)       
	      break
	  }
      pkgName += "/" + name
      Log(WEB_, "2. pkgName: %s\n", pkgName)       
      nextPkg := RT.Packages[pkgName]
      if nextPkg != nil {
	     remainingPathSegments = remainingPathSegments[1:]
         pkg = nextPkg
         continue  	   
      }  
      Logln(WEB_, "     package was not found in RT.Packages")           

      if strings.HasSuffix(pkgName,"/pkg/web/favicon.ico") {
         handlerMethod = findHandlerMethod(pkg,"icon")
         if handlerMethod != nil {  
            Log(WEB_, "%s %s\n",pkg.Name,methodName)  
            remainingPathSegments = remainingPathSegments[1:]      
            break
         } else {
            http.Error(w, "", http.StatusNotFound) 
            return
         }
      } 

      // Note that default only handles paths that do not proceed down to 
      // a subdirectory controller package.
      handlerMethod = findHandlerMethod(pkg,"default") 
      if handlerMethod != nil {   
	     // remainingPathSegments = remainingPathSegments[1:]     
         Log(WEB_,"3. Found default handler method in %s\n",pkg.Name) 
	     break
	  }    
      http.Error(w, "404 page or resource not found", http.StatusNotFound)	
      return	
   }
   if handlerMethod == nil {
      handlerMethod = findHandlerMethod(pkg,"index")        	
   }	
   if handlerMethod == nil {
      http.Error(w, "404 page or resource not found", http.StatusNotFound) 
      return       	
   }   

	
   // RUN THE WEB DIALOG HANDLER METHOD 	

   Log(WEB_,"Running dialog handler method: %s\n",handlerMethod.Name)   

   positionalArgStringValues := remainingPathSegments
   keywordArgStringValues, err := getKeywordArgs(r)
   if err != nil {
      fmt.Println(err)  
      fmt.Fprintln(w, err)
      return  
   }     

   //var files map[string] []*multipart.FileHeader
   //if r.MultipartForm != nil {
//	  files = r.MultipartForm.File  // Could still be nil
//   }

   // TODO TODO Should return the InterpreterThread out of here, and
   // Do the commit or rollback later.
   // Or I should demand a thread from the interpreter separately, first, pass it in to 
   // RunServiceMethod, then commit or rollback later.

   t := interpreter.NewThread(nil)

   defer interpreter.DeregisterThread(t)

   t.DBT().BeginTransaction()

   defer t.CommitOrRollback()
	
   resultObjects,err := interpreter.RunServiceMethod(t, 
	                                                 handlerMethod, 
	                                                 positionalArgStringValues, 
	                                                 keywordArgStringValues,
	                                                 r)   

   if err != nil {
      fmt.Println(err)  
      fmt.Fprintln(w, err)
      return  
   }   
   
   err = processResponse(w,r,pkg, handlerMethod.Name, resultObjects, t)

   if err != nil {
      fmt.Println(err)	
      fmt.Fprintln(w, err)
      return	
   }	

}



/* Returns the arguments from the combination of the URL query string (part after the ?) and the form values in the request body, 
   if the request was POST or PUT.
   TODO Does not currently do anything with the file part of multipart formdata, if any.
   // return value type is defined in net.url package: type Values map[string][]string
*/
func getKeywordArgs(r *http.Request) (args url.Values, err error) {
   err = r.ParseMultipartForm(10000000) // ok to call this even if it is not a mime/multipart request.
   if err == http.ErrNotMultipart {
      err = nil
   } else if err != nil {
       return
   }
   args = r.Form
   return 
}

/*
headers is expected to be one or more \n terminated http header lines.
Sends these to the ResponseWriter.
*/
func sendHeaders(w http.ResponseWriter, headers string) (err error) {
   headerList := strings.Split(headers,"\n")
   for _,header := range headerList {
      header = strings.TrimSpace(header)
      if len(header) == 0 {
         break
      }
      headerNameVal := strings.Split(header,":") 
      if len(headerNameVal) != 2 {
         err = fmt.Errorf(`Malformed http header '%s'`, header) 
         return 
      }
      headerName := strings.TrimSpace(headerNameVal[0])
      headerVal := strings.TrimSpace(headerNameVal[1])  
      w.Header().Set(headerName, headerVal)          
   }
   return
}

/*
Note should do considerably more checking of Content-Type (detected) and mimesubtype returnval,
to ensure they are consistent with the kind of processing directive. 
Serialize this, and accept a thread.
*/
func processResponse(w http.ResponseWriter, r *http.Request, pkg *RPackage, methodName string, results []RObject, thread *interp.Thread) (err error) {

   
   processingDirective := string(results[0].(String))

   if strings.HasPrefix(processingDirective, "HEADERS") {
      if len(results) < 2 {
         err = fmt.Errorf(`%s HEADERS directive must be followed by another result processing directive.`, methodName) 
        return         
      }
      firstLineEndPos := strings.Index(processingDirective,"\n")
      if firstLineEndPos == -1 {
         err = fmt.Errorf(`%s HEADERS directive must include some http headers, each on a separate line.`, methodName) 
        return         
      }        
      headers := processingDirective[firstLineEndPos+1:]
      if len(headers) == 0 {
         err = fmt.Errorf(`%s HEADERS directive must include some http headers, each on a separate line.`, methodName) 
        return         
      }      

      sendHeaders(w, headers)

      results = results[1:]
      processingDirective = string(results[0].(String))      
   }
   
   switch processingDirective {

    case "XML":
        fmt.Println("XML response not implemented yet.")      
        fmt.Fprintln(w, "XML response not implemented yet.")  

	  case "XML PRE":
	   var xmlContent string
     var mimeType string

       if len(results) < 3 {
         err = fmt.Errorf(`%s XML PRE response requires a mime/type e.g. "text/xml" then an xml-formatted string as third return value`, methodName) 
        return       
      } else if len(results) == 3 {  

         mimeType = string(results[1].(String))     

         xmlContent = string(results[2].(String)) 
         if ! strings.HasPrefix(xmlContent,"<?xml") {
           err = fmt.Errorf("%s XML PRE response requires an xml-formatted string as third return value", methodName) 
           return      
         }
       } else {
             err = fmt.Errorf(`%s XML PRE response has too many return values. Should be "XML PRE" then  a mime/type e.g. "text/xml" then an xml-formatted string`, methodName) 
             return               
       }           

       w.Header().Set("Content-Type", mimeType)         
       fmt.Fprintln(w, xmlContent)		

	  case "XML FILE":
       var filePath string      
       var mimeType string



       if len(results) < 3 {
         err = fmt.Errorf(`%s XML FILE response requires a mime/type e.g. "text/xml" then a filepath`, methodName) 
         return       
       } else if len(results) == 3 {  
          mimeType = string(results[1].(String))                    
          filePath = string(results[2].(String))       
        } else {
              err = fmt.Errorf(`%s XML FILE response has too many return values. Should be a mime/type e.g. "text/xml" then a filepath`, methodName) 
              return               
        } 
        if ! strings.HasSuffix(filePath,".xml") {
            err = fmt.Errorf("%s XML FILE response expecting a .xml file", methodName) 
            return   
        }

        w.Header().Set("Content-Type", mimeType)    
               
        filePath = makeAbsoluteFilePath(methodName, filePath)        
        http.ServeFile(w,r,filePath)		


	  case "HTML":
	   var htmlContent string
       if len(results) < 2 {
         err = fmt.Errorf("%s HTML response requires a html-formatted string as second return value", methodName) 
        return       
      } else if len(results) == 2 {            
         htmlContent = string(results[1].(String)) 
         if ! (strings.HasPrefix(htmlContent,"<html") || strings.HasPrefix(htmlContent,"<HTML") || strings.HasPrefix(htmlContent,"<!DOCTYPE html")) {
           err = fmt.Errorf("%s HTML response requires a html-formatted string as second return value", methodName) 
           return      
         }
       } else if ! ( len(results) == 3 && results[2].IsZero() ) {
             err = fmt.Errorf("%s HTML response has too many return values. Should be 'HTML' then a html-formatted string", methodName) 
             return               
       }		
       fmt.Fprintln(w, htmlContent)		

	  case "HTML FILE":
       var filePath string
       if len(results) < 2 {
         err = fmt.Errorf("%s HTML FILE response requires a filepath", methodName) 
         return       
       } else if len(results) == 2 {            
          filePath = string(results[1].(String))       
        } else if ! ( len(results) == 3 && results[2].IsZero() ) {
              err = fmt.Errorf("%s HTML FILE response has too many return values. Should be filepath", methodName) 
              return               
        } 
        if ! strings.HasSuffix(filePath,".html") {
            err = fmt.Errorf("%s HTML FILE response expecting a .html file", methodName) 
            return   
        }          
        filePath = makeAbsoluteFilePath(methodName, filePath)  
        // fmt.Println(methodName) 
        // fmt.Println(filePath)      
        http.ServeFile(w,r,filePath)

	  case "JSON":	
	   var jsonContent string
       if len(results) < 2 {
         err = fmt.Errorf("%s JSON response requires a second return value, which is to be converted to JSON", methodName) 
        return       
      } else if len(results) == 2 { 
	     obj := results[1]           
	     includePrivate := false
         jsonContent, err = JsonMarshal(thread, obj, includePrivate) 
         if err != nil {
	         err = fmt.Errorf("%s JSON encoding error: %s", methodName, err.Error()) 
             return
         }
       } else if ! ( len(results) == 3 && results[2].IsZero() ) {
             err = fmt.Errorf("%s JSON response has too many return values. Should be 'JSON' then an object/value to be converted to JSON", methodName) 
             return               
       }		
       w.Header().Set("Content-Type", "text/json")
       fmt.Fprintln(w, jsonContent)	

    case "JSON PRE":
     var jsonContent string
       if len(results) < 2 {
         err = fmt.Errorf("%s JSON PRE response requires an json-formatted string as second return value", methodName) 
         return       
       } else if len(results) == 2 {            
         jsonContent = string(results[1].(String)) 
       } else if ! ( len(results) == 3 && results[2].IsZero() ) {
             err = fmt.Errorf("%s JSON PRE response has too many return values. Should be 'XML' then an xml-formatted string", methodName) 
             return               
       }           
       w.Header().Set("Content-Type", "text/json")           
       fmt.Fprintln(w, jsonContent)           
	
	  case "JSON FILE":
        var filePath string		
        if len(results) < 2 {
          err = fmt.Errorf("%s JSON FILE response requires a filepath", methodName) 
          return       
        } else if len(results) == 2 {  
           w.Header().Set("Content-Type", "text/json")		          
           filePath = string(results[1].(String))    
	       filePath = makeAbsoluteFilePath(methodName, filePath)        
	       http.ServeFile(w,r,filePath)
       } else if ! ( len(results) == 3 && results[2].IsZero() ) {		
           err = fmt.Errorf("%s JSON FILE response has too many return values. Should be filepath", methodName) 
           return	
	   }


	  case "IMAGE":	
		var mediaContent string
        var mimeType string	
        var mimeSubtype string          	
	    if len(results) < 3 {
	        err = fmt.Errorf("%s IMAGE response requires an image-data-type (MIME subtype) then a content string", methodName) 
	        return       
        } else if len(results) == 3 {
            mimeSubtype = strings.ToLower(string(results[1].(String)))
            if mimeSubtype == "jpg" {
               mimeSubtype = "jpeg"
            }
            mimeType = "image/" + mimeSubtype    

            // TODO Need to be more flexible about the type conversions here!!!!!!!!!!!!!!!!!!
	          mediaContent = string(results[2].(String)) 
            w.Header().Set("Content-Type", mimeType)	
        } else {
             err = fmt.Errorf("%s IMAGE response has too many return values. Should be 'IMAGE' then a image-data-type (MIME subtype) then a content string", methodName) 
             return               
        }		
        fmt.Fprint(w, mediaContent)	     
	     

    case "IMAGE FILE":  // [mime subtype] filePath
       var filePath string
       var mimeSubtype string       
       var mimeType string
       if len(results) < 2 {
         err = fmt.Errorf("%s IMAGE FILE response requires a filepath", methodName) 
         return       
       } else if len(results) == 2 {            
          filePath = string(results[1].(String))    

        } else if len(results) == 3 {

          if results[2].IsZero() {           
            filePath = string(results[1].(String))              
          } else {
             mimeSubtype = strings.ToLower(string(results[1].(String)))
             if mimeSubtype == "jpg" {
                mimeSubtype = "jpeg"
             }             
             mimeType = "image/" + mimeSubtype
             filePath = string(results[2].(String))   
          } 
        } else {
              err = fmt.Errorf("%s IMAGE FILE response has too many return values. Should be filepath or mimesubtype filepath", methodName) 
              return               
        } 
        if mimeType != "" {
           w.Header().Set("Content-Type", mimeType)
        }
        filePath = makeAbsoluteFilePath(methodName, filePath)        
        http.ServeFile(w,r,filePath)
	  case "VIDEO":
  		var mediaContent string
          var mimeType string	
          var mimeSubtype string            	
  	    if len(results) < 3 {
  	        err = fmt.Errorf("%s VIDEO response requires an image-data-type (MIME subtype) then a content string", methodName) 
  	        return       
          } else if len(results) == 3 {
              mimeSubtype = strings.ToLower(string(results[1].(String)))
              if mimeSubtype == "mpeg4" {
                 mimeSubtype = "mp4"
              }
              mimeType = "video/" + mimeSubtype    

              // TODO Need to be more flexible about the type conversions here!!!!!!!!!!!!!!!!!!
  	          mediaContent = string(results[2].(String)) 
              w.Header().Set("Content-Type", mimeType)	
          } else {
               err = fmt.Errorf("%s VIDEO response has too many return values. Should be 'VIDEO' then a image-data-type (MIME subtype) then a content string", methodName) 
               return               
          }		
          fmt.Fprint(w, mediaContent)	
	  case "VIDEO FILE":
       var filePath string
       var mimeSubtype string       
       var mimeType string
       if len(results) < 2 {
         err = fmt.Errorf("%s VIDEO FILE response requires a filepath", methodName) 
         return       
       } else if len(results) == 2 {            
          filePath = string(results[1].(String))    

        } else if len(results) == 3 {
          if results[2].IsZero() {           
            filePath = string(results[1].(String))           
          } else {
            mimeSubtype = strings.ToLower(string(results[1].(String)))
            if mimeSubtype == "mpeg4" {
               mimeSubtype = "mp4"
            }            
            mimeType = "video/" + mimeSubtype
            filePath = string(results[2].(String))  
          }  
        } else {
              err = fmt.Errorf("%s VIDEO FILE response has too many return values. Should be filepath or mimesubtype filepath", methodName) 
              return               
        } 
        if mimeType != "" {
           w.Header().Set("Content-Type", mimeType)
        }
        filePath = makeAbsoluteFilePath(methodName, filePath)        
        http.ServeFile(w,r,filePath)		
	  case "MEDIA":
		var mediaContent string
        var mimeType string		
	    if len(results) < 3 {
	        err = fmt.Errorf("%s MEDIA response requires a mimetype then a content string", methodName) 
	        return       
        } else if len(results) == 3 {
            mimeType = string(results[1].(String))     

            // TODO Need to be more flexible about the type conversions here!!!!!!!!!!!!!!!!!!
	          mediaContent = string(results[2].(String)) 
            w.Header().Set("Content-Type", mimeType)	
        } else {
             err = fmt.Errorf("%s MEDIA response has too many return values. Should be 'MEDIA' then a mimetype then a content string", methodName) 
             return               
        }		
        fmt.Fprint(w, mediaContent)
	
			
	  case "MEDIA FILE":
       var filePath string   
       var mimeType string
       if len(results) < 2 {
         err = fmt.Errorf("%s MEDIA FILE response requires a filepath", methodName) 
         return       
       } else if len(results) == 2 {            
          filePath = string(results[1].(String))    

        } else if len(results) == 3 {
          if results[2].IsZero() {           
            filePath = string(results[1].(String))              
          } else {          
            mimeType = string(results[1].(String))
            filePath = string(results[2].(String)) 
          }   
        } else {
              err = fmt.Errorf("%s MEDIA FILE response has too many return values. Should be filepath or mimetype filepath", methodName) 
              return               
        } 
        if mimeType != "" {
           w.Header().Set("Content-Type", mimeType)
        }
        filePath = makeAbsoluteFilePath(methodName, filePath)
        http.ServeFile(w,r,filePath)		

	  case "REDIRECT": // [301,302,303,or 307] url 
       var urlStr string
       var code int
       if len(results) < 2 {
         err = fmt.Errorf("%s redirect requires a URL or path", methodName) 
         return       
       } else if len(results) == 2 {
          code = 303   
          // TODO Should handle a builtin URL type as well as String               
          urlStr = string(results[1].(String))    

        } else if len(results) == 3 {
          if results[2].IsZero() {           
             code = 303   
            // TODO Should handle a builtin URL type as well as String               
            urlStr = string(results[1].(String))             
          } else {  

            code = int(results[1].(Int))           
            // TODO Should handle a builtin URL type as well as String
            urlStr = string(results[2].(String))    
          }
        } else {
              err = fmt.Errorf("%s redirect has too many return values. Should be URL or e.g. 307 URL", methodName) 
              return               
        }
        http.Redirect(w,r,urlStr,code)


	  case "HTTP ERROR":
       var message string
       var code int
       if len(results) < 2 {
         err = fmt.Errorf("%s HTTP ERROR response requires an http error code # e.g. 404", methodName) 
         return       
       } else if len(results) == 2 {
          code = int(results[1].(Int))         
       } else if len(results) == 3 {
          code = int(results[1].(Int))           
          message = string(results[2].(String))    

       } else {
              err = fmt.Errorf("%s HTTP ERROR response has too many return values. Should be e.g. 404 [message]", methodName) 
              return               
       } 
       if code < 400 || code > 599 {
             err = fmt.Errorf("%s HTTP ERROR requires an error code value between 400 and 599 inclusive.", methodName) 
       }
       http.Error(w, message, code)  

    case "HTTP CODE":
       var message string
       var code int
       if len(results) < 2 {
         err = fmt.Errorf("%s HTTP CODE response requires an http response code # e.g. 200", methodName) 
         return       
       } else if len(results) == 2 {
          code = int(results[1].(Int))         
       } else if len(results) == 3 {
          code = int(results[1].(Int))           
          message = string(results[2].(String))    

       } else {
              err = fmt.Errorf("%s HTTP ERROR response has too many return values. Should be e.g. 404 [message]", methodName) 
              return               
       } 
       http.Error(w, message, code)  

			
	  // Do we not need a MIME type argument for this one???
	  case "TEMPLATE": // An inline template as a string	
		if len(results) < 3 { 
		      err = fmt.Errorf("%s (with a templated response) requires return values which are a template string and an object to pass to the template", methodName)            
		       return
		}
		if len(results) > 3 { 
		     err = fmt.Errorf("%s (with a templated response) has unexpected 4th return value", methodName)	
		     return
	    }	
	    relishTemplateText := string(results[1].(String))
	    obj := results[2]
	    err = processTemplateResponse(w, r, pkg, methodName, "", relishTemplateText, obj, thread)
		

    case "HEADERS":
        fmt.Println("HEADERS response not implemented yet.")			
        fmt.Fprintln(w, "HEADERS response not implemented yet.")	
	

	  default: // Must be a template file path or raise an error
	     templateFilePath := processingDirective
		 if ! strings.Contains(templateFilePath,".") { // not a valid path
		    err = fmt.Errorf("'%s' is not a valid response content processing directive, nor a valid template file path",processingDirective)	
        return
      }
		  if len(results) < 2 { 
         err = fmt.Errorf("%s (with a templated response) has no second return value to pass to template", methodName)                       
         return
      }
	    if len(results) > 3 || (len(results) == 3 && ! results[2].IsZero() ) { 
	        err = fmt.Errorf("%s (with a templated response) has unexpected 3rd return value", methodName)	
          return
      }

      templateFilePath = makeAbsoluteFilePath(methodName, templateFilePath) 
	    obj := results[1]
      err = processTemplateFileResponse(w, r, pkg, methodName, templateFilePath, obj, thread) 
   }

   return
}

/*
Find the multimethod in the package's multimethods map. May return nil meaning not found.
TODO Have to make sure it is a public multimethod!!!!!!!!!
*/    
func findHandlerMethod(pkg *RPackage, methodName string) *RMultiMethod {
	methodName = pkg.Name + "/" + methodName
	return pkg.MultiMethods[methodName]
}

/*
Given a file path which is either relative to current src package directory 
e.g. "foo.html" "bar/foo.html"
or is "absolute" with respect to the web package source directory (the web content root)
e.g. "/bar/baz/foo.html"
Return a filesystem absolute path.
Assumes the files are stored in the /src/ directory tree of the artifact.

*/
func makeAbsoluteFilePath(methodName string, filePath string) string {
  if strings.HasPrefix(filePath,"/") {
     return webPackageSrcDirPath + filePath
  }

	slashPos := strings.LastIndex(methodName,"/")
	pkgPos := strings.Index(methodName,"/pkg/")
	packagePath := methodName[pkgPos+8:slashPos] // eliminate up to and including /pkg/web" from beginning of package path

   return webPackageSrcDirPath + packagePath + "/" + filePath
}

func processTemplateFileResponse(w http.ResponseWriter, r *http.Request, pkg *RPackage, methodName string, templateFilePath string, obj RObject, thread *interp.Thread) (err error) {
   bytes,err := gos.ReadFile(templateFilePath)
    if err != nil {
       fmt.Println(err)		
       fmt.Fprintln(w, err)
       return	
    }
    relishTemplateText := string(bytes)	
    err = processTemplateResponse(w, r, pkg, methodName, templateFilePath, relishTemplateText, obj, thread)
    return
}	

/*
templateFilePath may be the empty string (indicating an inline template). If not it is used to make error messages more specific.
This method's implementation grabs a mutex, so that the method's code executes as an exclusive critical section 
(i.e. only one execution at a time.) This is so that the responseProcessingThread can be assigned consistently so that 
relish method execution within template processing knows which interpreter thread to execute the function in.
*/
func processTemplateResponse(w http.ResponseWriter, r *http.Request, pkg *RPackage, methodName string, templateFilePath string, relishTemplateText string, obj RObject, thread *interp.Thread) (err error) {
    thread.AllowGC()
    responseProcessingMutex.Lock()
    thread.DisallowGC()
    defer responseProcessingMutex.Unlock()
    responseProcessingThread = thread
    responseProcessingPackage = pkg

    goTemplateText := goTemplate(relishTemplateText)
    Logln(WEB2_,goTemplateText)

    tmplName := templateFilePath
    if tmplName == "" {
	    tmplName = methodName[strings.LastIndex(methodName,"/")+1:]
    }

    t := template.New(tmplName).Funcs(funcMap)


    t1,err := t.Parse(goTemplateText)
    if err != nil {
       return	
    }

    //myMap := map[string]int{"one":1,"two":2,"three":3}
    //
    //
    //myList := []string{"foo","bar","baz"}
    //
    //var ob interface{} = myList
    //t1.Execute(w, ob)    
    err = t1.Execute(w, obj)
    return
}

















/*

"XML" AnyObjectToBeConverted

"XML PRE" 
"""
<?xml version="1.0"?>
<sometag>
</sometag>
"""

// Can we live without the xml tag at beginning? For literal string, for file? Do we add it? probably?

"XML FILE" "some/file/path.xml"


"HTML"

"HTML FILE" "foo.html"


"JSON" AnyObjectToBeConverted


"JSON FILE" "some/file/path.json"


"IMAGE" ["jpeg"] ObjectPossiblyToBeConverted

"IMAGE FILE" ["jpeg"] "some/file/path.jpg"

"VIDEO" ["mpeg4"] ObjectPossiblyToBeConverted  

"VIDEO FILE" ["mpeg4"] "some/file/path.mp4"

"MEDIA" ["mime/type"] ObjectPossiblyToBeConverted

"MEDIA FILE" ["application/x-octetstream"] "some/file/path.dat"



"REDIRECT"  [code] UrlOrString


"path/to/template.html" SomeObjToPassToTemplate

"TEMPLATE" "literal template text" SomeObjToPassToTemplate


"HTTP ERROR" 404   // or 403 (no permission) etc  need/allow a string message too?


"""
HEADERS 
Content-Type: application/octetstream
Content-Disposition: attachment; filename="fname.ext"
"""
obj              // literally serialized out

Or HEADERS can prefix any of the other forms, to add additional http headers. Should not be inconsistent. What if is?

"""
HEADERS 
Content-Type: application/octetstream
Content-Disposition: attachment; filename="fname.ext"
"""
"MEDIA FILE image/png" 
"some/file/path.png"



*/




















func underscoresToCamelCase(s string) string {
	ss := strings.Split(s,"_")
	var cs string
	for i, si := range ss {
		if i == 0 {
			cs = si
		} else {
			cs += strings.Title(si)
		}
	}
	return cs
}

var handlerAdded = false; // Whether the relish webapp method-mapping handler has been added to DefaultServeMux yet
var listenerConfigMutex sync.Mutex

/*
  Starts up relish web app serving on the specified port.
  If sourceCodeShareDir is not "" it should be the "relish/shared" 
  or "relish/rt/shared" of "relish/4production/shared" or "relish/rt/4production/shared" directory. 
  In that case, also serves source code from the shared directory tree.
*/
func ListenAndServe(portNumber int, sourceCodeShareDir string) {
	if sourceCodeShareDir != "" {
		http.Handle("/relish/", http.FileServer(http.Dir(sourceCodeShareDir)))
	}
    listenerConfigMutex.Lock()
    if ! handlerAdded { 
       http.HandleFunc("/", handler)
       handlerAdded = true
    }
    listenerConfigMutex.Unlock()
    http.ListenAndServe(fmt.Sprintf(":%d",portNumber), nil)
}

/*
  Starts up relish web app serving via TLS on the specified port.
  If sourceCodeShareDir is not "" it should be the "relish/shared" 
  or "relish/rt/shared" of "relish/4production/shared" or "relish/rt/4production/shared" directory. 
  In that case, also serves source code from the shared directory tree.
*/
func ListenAndServeTLS(portNumber int, certFilePath string, keyFilePath string) {
    listenerConfigMutex.Lock()  
    if ! handlerAdded { 
       http.HandleFunc("/", handler)
       handlerAdded = true       
    }
    listenerConfigMutex.Unlock()    
    http.ListenAndServeTLS(fmt.Sprintf(":%d",portNumber), certFilePath, keyFilePath, nil)
}

/*
  Starts up relish shared source code serving on the specified port.
  sourceCodeShareDir should be the "relish/shared" 
  or "relish/rt/shared" of "relish/4production/shared" or "relish/rt/4production/shared" directory. 
  It is specifying the root directory of the shared source code tree.
*/
func ListenAndServeSourceCode(portNumber int, sourceCodeShareDir string) {
    http.ListenAndServe(fmt.Sprintf(":%d",portNumber), http.FileServer(http.Dir(sourceCodeShareDir)))  
}


func ListenAndServeExplorerApi(portNumber int) { 
   http.ListenAndServe(fmt.Sprintf(":%d",portNumber), http.HandlerFunc(explorerHandler))   
}



/*
   Return the value of the named attribute of the object.
   TODO: If the type of the RObject is one of the map collection types,
   use the attrName as a key instead of looking up the attribute value!!!!!!

   TODO This should also handle unary function calls on the object.
*/
func AttrVal(attrName string, obj RObject) (val RObject, err error) {
	// fmt.Println("Getting value of attrName",attrName)
    if obj.IsCollection() && (obj.(RCollection)).IsMap() {
        theMap := obj.(Map)
	    if theMap.KeyType() != StringType  {
           return nil,errors.New("template error: A map must have String key-type to serve as a template argument.") 		
		}   
		key := String(attrName) 
		var found bool
		val, found = theMap.Get(key) 
        if ! found {
           return nil,fmt.Errorf("template error: Map has no value for the key \"%s\".",attrName) 
        }
        return
    } 
	return RT.AttrValByName(responseProcessingThread, obj, attrName)
}

/*
Returns nil if the RObject is considered a zero/false/empty value in Relish, or returns the non-empty RObject. 
Should be appended at the end of a pipeline in an if or with.
{{if p | nonempty}}

{{with p | nonempty}} 
*/
func NonEmpty(obj RObject) RObject {
	if obj == nil || obj.IsZero() {
		return nil
	}
	return obj
}

/*
{{if eq .thing .otherThing}}

func Eq(obj RObject, obj2 RObject) bool {
	objs := []RObject{obj, obj2}

	return obj
}
*/

/*
{{range iterable .}}
*/
func Iterable(obj RObject) (iterable interface{}, err error) {
    if ! obj.IsCollection() {
        return nil,errors.New("template error: range action expects pipeline value to be a collection or map.") 
    }
    coll := obj.(RCollection)

    return coll.Iterable()
}

func HtmlPassThru(obj RObject) template.HTML {
	if obj == nil {
	   return template.HTML("")
	}
	s := obj.String()
	return template.HTML(s)
}

/*
Helper function for InvokeRelishMultiMethod below.
Convert an arbitrary go primitive literal value to the equivalent primitive RObject value,
or if the argument is already an RObject, just pass it through.
*/
func toRelishObject(a interface{}) RObject {
	var robj RObject
	var ok bool
	robj,ok = a.(RObject)
	if ! ok {
		switch a.(type) {
		case string:
			robj = String(a.(string))
		case int:
			robj = Int(a.(int))
		case float64:
			robj = Float(a.(float64))
		case bool:
			robj = Bool(a.(bool))
		case rune:
			robj = String(string(a.(rune)))			
		default: 
		    robj = String("DATA TYPE CONVERSION ERROR CONVERTING LITERAL TO RELISH VALUE!")
		}
	}
	return robj;
}

/*
*/
func InvokeRelishMultiMethod(methodName string, args ...interface{}) (val RObject, err error) {
	
   context := responseProcessingThread.EvalContext
   pkg := responseProcessingPackage

   var argObjects []RObject 

   for _,arg := range args {
	  relishArg := toRelishObject(arg)
	  argObjects = append(argObjects, relishArg)
   }


   // Which package to look for method by name from?
   // TODO We should also be able to explicitly specify a package in the prefix of the method name in the template

   multiMethod,multiMethodFound := pkg.MultiMethods[methodName] 
   if ! multiMethodFound {
	  return String(fmt.Sprintf("ERROR: relish built-in function '%s' not found!",methodName)),nil
   }

   // var multiMethod *RMultiMethod = nil // temporary

   obj := context.EvalMultiMethodCall(multiMethod, argObjects)
	
   return obj,nil
}

func goTemplate(relishTemplateText string) string {
	b := make([]byte,0,len(relishTemplateText) * 2 + 200) 
	var actionBuf [2048]byte
	
	buf := bytes.NewBuffer(b)
    copyStart := 0
    matches := re1.FindAllStringSubmatchIndex(relishTemplateText,-1)
    for _,match := range matches {
        //escapeStart := match[0]
        //escapeEnd := match[1]
        relishExprStart := match[2]
        relishExprEnd := match[3]	

        buf.WriteString(relishTemplateText[copyStart:relishExprStart])
	    pb := actionBuf[0:0]
        goExpr := goTemplateAction(pb, relishTemplateText[relishExprStart:relishExprEnd])
        buf.WriteString(goExpr)
        copyStart = relishExprEnd 
    }	
    buf.WriteString(relishTemplateText[copyStart:])
	return buf.String()
}

/*
Convert a relish template action to a Go template action.
*/
func goTemplateAction(b []byte, relishAction string) string {


	buf := bytes.NewBuffer(b)
    copyStart := 0

    matches := re2.FindAllStringSubmatchIndex(relishAction,-1)  // $ab2.vin.foo | .a1
    for i,match := range matches {
        exprStart := match[0]
        exprEnd := match[1]
        varStart := match[2]
        varEnd := match[3]	
        attrStart := match[4]
        attrEnd := match[5]

        // Use for debugging translation from relish to go template actions.
        //fmt.Println(relishAction[exprStart:exprEnd])

        buf.WriteString(relishAction[copyStart:exprStart])

        object := "."
        var goExpr string
        attr := relishAction[attrStart:attrEnd]
        if i == 0 {
	       if varStart >= 0 {
		      object = relishAction[varStart:varEnd]
		   }
		   goExpr = `get "` + attr + `" ` + object 
		} else {
			goExpr = ` | get "` + attr + `"`
		}      

        buf.WriteString(goExpr)
        copyStart = exprEnd 
    }	
    buf.WriteString(relishAction[copyStart:])

    if strings.Index(relishAction,"if ") == 0 || strings.Index(relishAction,"with ") == 0 { 
        buf.WriteString(" | nonempty")
    } else if strings.Index(relishAction,"range ") == 0 { 
        buf.WriteString(" | iterable")
    }      

    // Do the next round of substitution processing, this time fixing index expressions

    relishAction = buf.String()

    b = b[0:0]
    buf = bytes.NewBuffer(b)    

    copyStart = 0

    matches = re3.FindAllStringSubmatchIndex(relishAction,-1)  // index $ab
    for _,match := range matches {
        argEnd := match[3]  

        buf.WriteString(relishAction[copyStart:argEnd])
        if relishAction[argEnd-1] == '.' {
            buf.WriteString("Iterable") 
        } else { 
            buf.WriteString(".Iterable") 
        }  
        copyStart = argEnd
    }  
    buf.WriteString(relishAction[copyStart:])

    // Do the final round of substitution processing, this time wrapping relish function calls

// Was commented out from here down
    relishAction = buf.String()

    b = b[0:0]
    buf = bytes.NewBuffer(b)    

    copyStart = 0

    matches = re4.FindAllStringSubmatchIndex(relishAction,-1)  // funcName
    for _,match := range matches {
        funcNameStart := match[2]
        funcNameEnd := match[3]  
        funcName := relishAction[funcNameStart:funcNameEnd]
        switch funcName {
           case "if","with","else","end","range","get","nonempty","iterable","and","call","html","htm","index","js","len","not","or","print","printf","println","urlquery","template","true","false","nil":
              buf.WriteString(relishAction[copyStart:funcNameEnd])
           default:
	          buf.WriteString(relishAction[copyStart:funcNameStart])
	          buf.WriteString("fun ")
	          buf.WriteString(`"`)
	          buf.WriteString(relishAction[funcNameStart:funcNameEnd])
	          buf.WriteString(`"`)		
        }
        copyStart = funcNameEnd
    }  
    buf.WriteString(relishAction[copyStart:])
// was commented out down to here


	return buf.String()	
}<|MERGE_RESOLUTION|>--- conflicted
+++ resolved
@@ -419,20 +419,16 @@
    Log(GC2_," Args: %v\n",positionalArgStringValues)   
    Log(GC2_," KW Args: %v\n",keywordArgStringValues)   
 
-<<<<<<< HEAD
    t.DBT().BeginTransaction()
 
-=======
-   t.DB().BeginTransaction()
    t.SetTransaction(NewTransaction())   
    t.SetErr("Uncaught panic while running web app method.")
    defer t.SetTransaction(nil)
->>>>>>> cbba15b4
    defer t.CommitOrRollback()
 
+
+   // fmt.Printf("Began transaction now running dialog handler method: %s\n",handlerMethod.Name)   
 	
-   // fmt.Printf("Began transaction now running dialog handler method: %s\n",handlerMethod.Name)   
-
    resultObjects,err := interpreter.RunServiceMethod(t, 
 	                                                 handlerMethod, 
 	                                                 positionalArgStringValues, 
@@ -1010,7 +1006,7 @@
         } else {
               err = fmt.Errorf("%s redirect has too many return values. Should be URL or e.g. 307 URL", methodName) 
               return               
-        }
+        } 
         http.Redirect(w,r,urlStr,code)
 
 
@@ -1316,7 +1312,7 @@
 	}
     listenerConfigMutex.Lock()
     if ! handlerAdded { 
-       http.HandleFunc("/", handler)
+    http.HandleFunc("/", handler)
        handlerAdded = true
     }
     listenerConfigMutex.Unlock()
