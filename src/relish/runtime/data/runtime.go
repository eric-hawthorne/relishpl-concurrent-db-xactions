// Copyright 2012-2014 EveryBitCounts Software Services Inc. All rights reserved.
// Use of this source code is governed by the GNU GPL v3 license, found in the LICENSE_GPL3 file.

// this package is concerned with the expression and management of runtime data (objects and values) 
// in the relish language.

package data

/*
   runtime.go - the runtime environment for a relish program - manages other entities such
   as packages, types, methods, and object instances and their attributes and relations.
*/

import (
	"fmt"
	. "relish/dbg"
	"sync"
	"strings"
	"errors"
)

////////////////////////////////////////////////////////////////////////////////////////////////
//////// RUNTIME ENVIRONMENT
//////// 
//////// Used by the interpreter. Used and populated by the parser.
//////// Contains maps from names to types and methods.
//////// Contains a tree index of all unique type tuples that have been 
//////// used in the definition or a call of a method.
////////
//////// Will also contain references to Relish data objects (global variables) I imagine.
////////
////////////////////////////////////////////////////////////////////////////////////////////////

/*
   RuntimeEnv - the nexus for Relish types and methods and objects and related indexes.
   Has methods to create types and methods, which are used by the parser to create a program
   runtime.
   Also has methods to set and get values of attributes of objects.
   Note: Many of the most important methods of RuntimeEnv are defined in the other
   relish source files which deal specifically with other kinds of runtime entities.
*/
type RuntimeEnv struct {
	Types         map[string]*RType        // map from type name to RType object. 
	Typs          map[string]*RType        // map from type.ShortName() to RType object. 
	Packages      map[string]*RPackage     // by package Name
	Pkgs          map[string]*RPackage     // by package ShortName
	PkgShortNameToName map[string]string   
	PkgNameToShortName map[string]string
	InbuiltFunctionsPackage *RPackage      // shortcut to package containing inbuilt functions
	RunningArtifact string                 // Full origin-qualified name of the artifact one of whose package main functions was run in relish command
	TypeTupleTree *TypeTupleTreeNode  // Obsolete
	TypeTupleTrees []*TypeTupleTreeNode  // New

	context map[string]RObject  // "Global variable" hashtable.
	contextMutex sync.RWMutex

	objects       map[int64]RObject // persistable objects by DBID()
	// objects map[string] RObject // persistable objects by uuidstr - do we need this for distributed computing?
	objectIds map[RObject]uint64 // non-persistable object to its local numeric id (for debug printing the object)
	idGen     *IdGenerator
	db        DB

	dbt       DBT  // A database connection thread. 

	DatabaseURI string  // filepath (or eventually some other kind of db connection uri) of the database for persisting relish objects
	Loader PackageLoader  // Loads code packages into the runtime.

	// Note about attribute values. An attribute may have a single value or be multi-valued,
	// where the multi-valued attribute is implemented by an RCollection.
	// But how do we tell if we have a single-valued attribute whose value is an ROject that
	// happens to be a collection? The answer is that a multi-value-attribute-implementing
	// RCollection must have a reference to its owner RObject. A plain-old RCollection object
	// which is a single value always has a nil owner.
	//
	// attributes map[*AttributeSpec]map[RObject]RObject


	// TODO HOW do we deal with object networks that are not fully retrieved 
	// from storage yet? i.e. that need to be lazily loaded into memory?

	// Perhaps the trick is to load a collection valued attribute (when it or a member is requested)
	// in a partial way as follows: create the collection in memory but make it a collection
	// of RObjects which are nothing but the uint64 id of the true object. They have an IsProxy =true
	// Upon retrieving from the collection, we do a coll[i] = EnsureFetched(coll[i]) which 
	// replaces the ith member with the real RObject.
	// 

	// from fully qualified constant name to value.
	constants map[string]RObject

    // From name of private constant to package in which it is defined.
    // TODO this should be removed and replaced with compile-time constant accessibility checking
    privateConstantPackage map[string]*RPackage

    // The following is to make sure that objects in-transit in a channel
    // can be marked by the relish garbage collector.
    // The map contains objects which have been sent into a channel and not yet received.
    // The value is the number of times the object is currently in a channel.
    inTransit map[RObject]uint32

	// from fully qualified type name to reflect.DataType, a *GoWrapper RObject.
	ReflectedDataTypes map[string]RObject

	// from fully qualified attribute name to reflect.Attribute, a *GoWrapper RObject.
	ReflectedAttributes map[string]RObject

	// a map of contexts for the evaluation of methods.

	evalContexts map[RObject]MethodEvaluationContext

	evalContextMutex sync.Mutex


    // Each package also has its own multimethod map.
    // This global one is only used to find implementations for trait abstract methods.
    //
    // This particular multimethods map contains only exported methods which are not trait abstract
    // methods and which have at least one positional argument.
    //
	// MultiMethods  map[string]*RMultiMethod // map from method name to RMultiMethod object.
	//
	MultiMethods  map[string]*RMultiMethod // map from method name to RMultiMethod object.


    // This keeps track of all multimethods which include the abstract method and implementing
    // methods of a trait method. The multimethods in this map are the same ones that are
    // owned by packages. 
    // Whenever a new non-trait package is loaded, its (public) non trait-abstract methods need to be checked
    // against these traitMultimethods, and if name and type-compatible, added to the trait-multimethod
    // here. A multi-method here needs to be cache-cleared if it is added to.
    //
	TraitMultiMethods map[string][]*RMultiMethod
}



func (rt *RuntimeEnv) AddTraitMultiMethod(mm *RMultiMethod) {
    globalMethodName := fmt.Sprintf("%s___%d",mm.Name, mm.NumReturnArgs)
    rt.TraitMultiMethods[globalMethodName] = append(rt.TraitMultiMethods[globalMethodName], mm)
}


var RT *RuntimeEnv

func init() {
	RT = NewRuntimeEnv()
	RT.createPrimitiveTypes()
}


func (rt *RuntimeEnv) DebugAttributesMemory() {
   /*
   fmt.Println("--------attributes---------- valMap lengths ---------")
	for attr,valMap := range rt.attributes {
	   n := len(valMap)
	   if n > 0 {
	      fmt.Printf("%8d %s\n",len(valMap),attr.ShortName())
      }
   }
   */
}


func (rt *RuntimeEnv) DB() DB {
	return rt.db
}

<<<<<<< HEAD
func (rt *RuntimeEnv) DBT() DBT {
	return rt.dbt
}


func (rt *RuntimeEnv) CreateConstant(name string, value RObject) (err error) {
=======
/*
Creates a new constant.
If 
*/
func (rt *RuntimeEnv) CreateConstant(name string, value RObject, privateConstPackage *RPackage) (err error) {
>>>>>>> cbba15b4
	if _, found := rt.constants[name]; found {
		err = fmt.Errorf("Redefining constant '%s'", name)
		return 
	}
	rt.constants[name] = value

    if privateConstPackage != nil {
    	rt.privateConstantPackage[name] = privateConstPackage
    }

	return
}

func (rt *RuntimeEnv) GetConstant(name string, fromPackage *RPackage) (val RObject, found bool, hidden bool) {
	val, found = rt.constants[name]
	// TODO The following should have been checked at compile time.
	constPackage, constantIsPrivate := rt.privateConstantPackage[name]
	if constantIsPrivate {
       hidden = (constPackage != fromPackage)
	}

	return
}

/*
   Caches the object in the runtime's in-memory object cache. Assumes an object instance with the same
   dbid is not already in the cache.
   Assumes the object already has a dbid i.e. has been persisted locally.
*/
func (rt *RuntimeEnv) Cache(obj RObject) {
	rt.objects[obj.DBID()] = obj
}

/*
   Return the object with the given dbid from the in-memory cache, or nil if not found.
*/
func (rt *RuntimeEnv) GetObject(id int64) (obj RObject, found bool) {
	obj, found = rt.objects[id]
	return
}

func (rt *RuntimeEnv) Uncache(obj RObject) {
	delete(rt.objects, obj.DBID()) 
}

type MemCache interface {
	/*
	   Caches the object in the in-memory object cache. Assumes an object instance with the same
	   dbid is not already in the cache.
	   Assumes the object already has a dbid i.e. has been persisted locally.
	*/	
	Cache(obj RObject)
	
    GetObject(id int64) (obj RObject, found bool) 
	
    Uncache(obj RObject)	
}

/*
   A generator of unsigned 64-bit integer ids starting at 1 and incrementing by 1 each time a new one
   is requested. Call the NextID() method to get a runtime-unique id.
*/
type IdGenerator struct {
	ch chan uint64
}

func NewIdGenerator() *IdGenerator {
	gen := &IdGenerator{ch: make(chan uint64)}
	go gen.sendID()
	return gen
}

/*
   Blocks until a next id is available.
*/
func (gen *IdGenerator) NextID() uint64 {
	id := <-gen.ch
	return id
}

func (gen *IdGenerator) sendID() {
	var id uint64
	for id = 1; ; id++ {
		gen.ch <- id
	}
}

/*
Still needs SetDB(db) before is valid.
*/
func NewRuntimeEnv() *RuntimeEnv {
	rt := &RuntimeEnv{Types: make(map[string]*RType),
		Typs: make(map[string]*RType),
		MultiMethods:  make(map[string]*RMultiMethod),
		Packages:      make(map[string]*RPackage),
		Pkgs:          make(map[string]*RPackage),
		PkgShortNameToName: make(map[string]string),   
		PkgNameToShortName: make(map[string]string),		
		TypeTupleTree: &TypeTupleTreeNode{},
		TypeTupleTrees: make([]*TypeTupleTreeNode,100),
		objects:       make(map[int64]RObject),
		objectIds:     make(map[RObject]uint64),
		idGen:         NewIdGenerator(),
		// attributes:    make(map[*AttributeSpec]map[RObject]RObject),
		context:       make(map[string]RObject),
		constants:     make(map[string]RObject),
		privateConstantPackage:     make(map[string]*RPackage),		
		inTransit:     make(map[RObject]uint32),
	    ReflectedDataTypes: make(map[string]RObject),
	    ReflectedAttributes: make(map[string]RObject),
		evalContexts:  make(map[RObject]MethodEvaluationContext),
		TraitMultiMethods: make(map[string][]*RMultiMethod),
	}
	for i := 0; i < 20; i++ {
	   tttn := &TypeTupleTreeNode{}
	   tttn.LastTypeTuple = make(map[*RType]*RTypeTuple)
	   rt.TypeTupleTrees[i] = tttn
   }
	rt.PkgNameToShortName["relish.pl2012/core/inbuilt"] = "inbuilt"
	rt.PkgShortNameToName["inbuilt"] = "relish.pl2012/core/inbuilt"	
	return rt
}

/*
   Return the next available identifier for a not-yet-persistable object which must be
   identified.
*/
func (rt *RuntimeEnv) NextLocalID() uint64 {
	return rt.idGen.NextID()
}

func (rt *RuntimeEnv) SetDB(db DB) {
	rt.db = db

	rt.dbt = db.DefaultDBThread()
}





/*
   Return the value of the specified attribute for the specified object.
   Does not currently distinguish between multi-value attributes and single-valued.
   If it is a multi-valued attribute, returns the RCollection which implements
   the multi-value attribute.
   What does it return if no value has been defined? How about a found boolean
*/
func (rt *RuntimeEnv) AttrVal(th InterpreterThread, obj RObject, attr *AttributeSpec) (val RObject, found bool) {
	return rt.AttrValue(th, obj, attr, true, true, true)
}

var txOpsMutex sync.Mutex

/*
Tries to make sure that if we are in a thread other than one participating in the transaction,
the attribute value we will get will wait til a transaction that the
object is dirty in commits or rolls back.
Also makes sure that if the object state is invalid, due to a rolled back transaction it was dirty in,
that the object state is first restored from database before getting the attribute value.
*/
func ensureMemoryTransactionConsistency1(th InterpreterThread, unit *runit) {
	defer Un(Trace(PERSIST_TR,"ensureMemoryTransactionConsistency1"))
	th.AllowGC()
	// fmt.Println("txOpsMutex.Lock() ing etc1")
    txOpsMutex.Lock()
	// fmt.Println("txOpsMutex.Lock() ed etc1")    
    th.DisallowGC()
    defer txOpsMutex.Unlock()


//   fmt.Println("unit.transaction=",unit.transaction)
   if unit.transaction == RolledBackTransaction || unit.IsLoadNeeded() {  // The object state has been rolled back.
//       fmt.Println("Yeah! Refreshing")
       err := unit.Refresh(th)    // TODO Should we really refresh if not supposed to check persistence??
                         // What does refresh mean if the object was only persisted in the db
                         // in the rolled back transaction. Need to abort the refresh before updating
                         // the attribute value.
                         // NB. Should set the unit's transaction to nil
       if err != nil {
       	  panic(err)
       }
    }

    if unit.transaction != nil {  // Is definitely stored locally. TODO Note the race condition here.

    	if th != nil && th.Transaction() != unit.transaction {
           tx := unit.transaction	
           txOpsMutex.Unlock()
	       // fmt.Println("txOpsMutex.Unlock() etc1 diff xactions")

           th.AllowGC()
	       // fmt.Println("tx.RLock() ing etc1")           
           tx.RLock()  // Block til the transaction that the object is dirty in commits or rolls back.
	       // fmt.Println("tx.Lock() ed etc1")            
           th.DisallowGC()
           tx.RUnlock()
	       // fmt.Println("tx.Unlock() etc1")            
           th.AllowGC()
	       // fmt.Println("txOpsMutex.Lock() ing etc1 #2")           
           txOpsMutex.Lock()
	       // fmt.Println("txOpsMutex.Lock() ed etc1 #2")            
           th.DisallowGC()
        }
        if unit.transaction == RolledBackTransaction || unit.IsLoadNeeded() {  // The object state has been rolled back.

	       err := unit.Refresh(th)    // TODO Should we really refresh if not supposed to check persistence??
	                         // What does refresh mean if the object was only persisted in the db
	                         // in the rolled back transaction. Need to abort the refresh before updating
	                         // the attribute value.
	                         // NB. Should set the unit's transaction to nil
	       if err != nil {
	       	  panic(err)
	       }
        }
    } 

	// fmt.Println("txOpsMutex.Unlock() etc1 end")    
}

func ensureMemoryTransactionConsistency2(th InterpreterThread, unit *runit) (err error) {
	defer Un(Trace(PERSIST_TR,"ensureMemoryTransactionConsistency2"))	
    th.AllowGC()	
    txOpsMutex.Lock()
    th.DisallowGC()    
    defer txOpsMutex.Unlock()
    if unit.transaction == RolledBackTransaction || unit.IsLoadNeeded() {
// LOCK    	
    	err = unit.Refresh(th)  // Should set the unit's transaction to nil
    	if err != nil {
    		return
    	}
// UNLOCK    	
    }
    if th.Transaction() != nil {

// LOCK

    	if unit.transaction == nil {  // Marking this object as dirty in the thread's transaction.
    		unit.transaction = th.Transaction()

     		unit.SetTransaction(th.Transaction())
   	

    	} else if unit.transaction != th.Transaction() {
            err = errors.New("object transaction is different than goroutine's transaction.")
            return
    	}
// UNLOCK

    } else if unit.transaction != nil {  // This is a thread that is not participating in the transaction.
        tx := unit.transaction
        txOpsMutex.Unlock() 
        th.AllowGC()               
        tx.RLock()   // Wait for the transaction to commit or rollback.
        th.DisallowGC()
        tx.RUnlock()
        th.AllowGC()         
        txOpsMutex.Lock()
        th.DisallowGC()        
        if unit.transaction == RolledBackTransaction || unit.IsLoadNeeded() {  // The object state has been rolled back.

	       err := unit.Refresh(th)    // TODO Should we really refresh if not supposed to check persistence??
	                         // What does refresh mean if the object was only persisted in the db
	                         // in the rolled back transaction. Need to abort the refresh before updating
	                         // the attribute value.
	       if err != nil {
	       	  return err
	       }
        }
    }
    return
}


/*
Tries to make sure that if we are in a thread other than one participating in the transaction,
the attribute value we will get will wait til a transaction that the
object is dirty in commits or rolls back.
Also makes sure that if the object state is invalid, due to a rolled back transaction it was dirty in,
that the object state is first restored from database before getting the attribute value.
*/
func ensureMemoryTransactionConsistency3(th InterpreterThread, coll RCollection) {
	defer Un(Trace(PERSIST_TR,"ensureMemoryTransactionConsistency3"))		
    th.AllowGC()   	
    txOpsMutex.Lock()
    th.DisallowGC()    
    defer txOpsMutex.Unlock()

   if coll.Transaction() == RolledBackTransaction || coll.IsLoadNeeded() {  // The object state has been rolled back.

       err := coll.(Persistable).Refresh(th)    // TODO Should we really refresh if not supposed to check persistence??
                         // What does refresh mean if the object was only persisted in the db
                         // in the rolled back transaction. Need to abort the refresh before updating
                         // the attribute value.
                         // NB. Should set the unit's transaction to nil
       if err != nil {
       	  panic(err)
       }
    }

    if coll.Transaction() != nil {  // Is definitely stored locally. TODO Note the race condition here.

    	if th != nil && th.Transaction() != coll.Transaction() {
           tx := coll.Transaction()	
           txOpsMutex.Unlock()
           th.AllowGC()            
           tx.RLock()  // Block til the transaction that the object is dirty in commits or rolls back.
           th.DisallowGC()            
           tx.RUnlock()
           th.AllowGC()             
           txOpsMutex.Lock()
           th.DisallowGC()             
        }
        if coll.Transaction() == RolledBackTransaction || coll.IsLoadNeeded() {  // The object state has been rolled back.

	       err := coll.(Persistable).Refresh(th)    // TODO Should we really refresh if not supposed to check persistence??
	                         // What does refresh mean if the object was only persisted in the db
	                         // in the rolled back transaction. Need to abort the refresh before updating
	                         // the attribute value.
	                         // NB. Should set the unit's transaction to nil
	       if err != nil {
	       	  panic(err)
	       }
        }
    } 
}

func ensureMemoryTransactionConsistency4(th InterpreterThread, coll RCollection) (err error) {
	defer Un(Trace(PERSIST_TR,"ensureMemoryTransactionConsistency4"))		
    th.AllowGC()  	
    txOpsMutex.Lock()
    th.DisallowGC()        
    defer txOpsMutex.Unlock()
    if coll.Transaction() == RolledBackTransaction || coll.IsLoadNeeded() {   	
    	err = coll.(Persistable).Refresh(th)  // Should set the unit's transaction to nil
    	if err != nil {
    		return
    	}   	
    }
    if th.Transaction() != nil {
    	if coll.Transaction() == nil {  // Marking this object as dirty in the thread's transaction.
    		coll.SetTransaction(th.Transaction())
    	} else if coll.Transaction() != th.Transaction() {
            err = errors.New("object transaction is different than goroutine's transaction.")
            return
    	}
    } else if coll.Transaction() != nil {  // This is a thread that is not participating in the transaction.
        tx := coll.Transaction()
        txOpsMutex.Unlock()  
        th.AllowGC()              
        tx.RLock()   // Wait for the transaction to commit or rollback.
        th.DisallowGC()         
        tx.RUnlock()
        th.AllowGC()           
        txOpsMutex.Lock()
        th.DisallowGC()          
        if coll.Transaction() == RolledBackTransaction || coll.IsLoadNeeded() {  // The object state has been rolled back.

	       err := coll.(Persistable).Refresh(th)    // TODO Should we really refresh if not supposed to check persistence??
	                         // What does refresh mean if the object was only persisted in the db
	                         // in the rolled back transaction. Need to abort the refresh before updating
	                         // the attribute value.
	       if err != nil {
	       	  return err
	       }
        }
    }
    return
}









/*
   Return the value of the specified attribute for the specified object.
   Does not currently distinguish between multi-value attributes and single-valued.
   If it is a multi-valued attribute, returns the RCollection which implements
   the multi-value attribute.
   What does it return if no value has been defined? val = nil (Go nil) and found=false.
*/
func (rt *RuntimeEnv) AttrValue(th InterpreterThread, obj RObject, attr *AttributeSpec, checkPersistence bool, allowNoValue bool, lock bool) (val RObject, found bool) {
	

    t := obj.Type()

    if ! attr.PublicReadable {
    	if t.Package != th.Package() {
	       panic(fmt.Sprintf("Attribute %s.%s is private; not readable outside of the package in which the attribute is declared.", obj, attr.Part.Name))		    		
    	}
    }



    i := attr.Index[t]
    var unit *runit
    var isUnit bool
    unit,isUnit = obj.(*runit)
    
    if ! isUnit {
        unit = &(obj.(*GoWrapper).runit)    	
    }

    if obj.IsBeingStored() {
       // fmt.Println("AttrValue - ensureMemoryTransactionConsistency1") 
       ensureMemoryTransactionConsistency1(th, unit)
       // fmt.Println("done AttrValue - ensureMemoryTransactionConsistency1") 
    }

    val = unit.attrs[i]

    if val != nil {
    	found = true
    	return
    }

    if (! checkPersistence) && (! allowNoValue) {
	   panic(fmt.Sprintf("Attribute %s.%s has no value.", obj, attr.Part.Name))			
	}    	

	//Logln(PERSIST_,"AttrVal ! found in mem and strdlocally=",obj.IsStoredLocally())
	//Logln(PERSIST_,"AttrVal ! found in mem and attr.Part.CollectionType=",attr.Part.CollectionType)
	//Logln(PERSIST_,"AttrVal ! found in mem and attr.Part.Type.IsPrimitive=",attr.Part.Type.IsPrimitive)
	if checkPersistence && obj.IsStoredLocally() && (attr.Part.CollectionType != "" || !attr.Part.Type.IsPrimitive) {
		var err error

		val, err = th.DBT().FetchAttribute(th, obj.DBID(), obj, attr, 0)		
		// val, err = rt.db.FetchAttribute(th, obj.DBID(), obj, attr, 0)
		if err != nil {
			// TODO  - NOT BEING PRINCIPLED ABOUT WHAT TO DO IF NO VALUE! Should sometimes allow, sometimes not!
			
            if strings.Contains(err.Error(), "has no value for attribute") {
               if ! allowNoValue {
          	      panic(fmt.Sprintf("Error fetching attribute %s.%s from database: %s", obj, attr.Part.Name, err))     	
               }
		    } else {
		       panic(fmt.Sprintf("Error fetching attribute %s.%s from database: %s", obj, attr.Part.Name, err))
			}
		}
        if val != nil {
			Logln(PERSIST2_, "AttrVal (fetched) =", val)
            found = true
		}
	}

	if val == nil && attr.Part.ArityHigh != 1 && attr.Part.CollectionType != ""  {
		var err error
	   	val, err = rt.EnsureMultiValuedAttributeCollection(obj, attr)
		if err != nil {
          	panic(fmt.Sprintf("Error ensure multivalued attribute collection %s.%s: %s", obj, attr.Part.Name, err))  
		}   
		found = true          	
	}

	return
}


/*
Version to be used in template execution.

Note: Now checks relations as well as one-way attributes.
*/
func (rt *RuntimeEnv) AttrValByName(th InterpreterThread, obj RObject, attrName string) (val RObject, err error) {

	attr, found := obj.Type().GetAttribute(attrName)
	if ! found {
       err = fmt.Errorf("Attribute or relation %s not found in type %v or supertypes.", attrName, obj.Type())		
	   return	
	}	
	val, _ = RT.AttrVal(th, obj, attr)
	return
}




/*
Untypechecked assignment. Used in restoration (summoning) of an object from persistent storage.
*/
func (rt *RuntimeEnv) RestoreAttr(obj RObject,  attr *AttributeSpec, val RObject) {
	
	defer Un(Trace(PERSIST_TR2, "RestoreAttr", obj, attr, val))

    t := obj.Type()
    i := attr.Index[t]

    var unit *runit
    var isUnit bool
    unit,isUnit = obj.(*runit)
    
    if ! isUnit {
        unit = &(obj.(*GoWrapper).runit)    	
    }

    unit.attrs[i] = val
}

/*
Untypechecked assignment. Used in restoration (summoning) of an object from persistent storage.
Not mutex locked.
*/
func (rt *RuntimeEnv) RestoreAttrNonLocking(obj RObject,  attr *AttributeSpec, val RObject) {
	
	defer Un(Trace(PERSIST_TR2, "RestoreAttrNonLocking", obj, attr, val))
	
    t := obj.Type()
    i := attr.Index[t]
    var unit *runit
    var isUnit bool
    unit,isUnit = obj.(*runit)
    
    if ! isUnit {
        unit = &(obj.(*GoWrapper).runit)    	
    }
    unit.attrs[i] = val
}


/*
Optionally typechecked assignment. Never used in inverse.

!!!!!!!!!!!!!!!!!
TODO !!!!!!!!!!!!
!!!!!!!!!!!!!!!!!
AttributeSpec should have its own .attributes and also its own Mutex / RWMutex
So attr setting/getting is only one hashtable lookup not two, and
mutex locking has less scope (only applies to the particular attributespec.)

*/
func (rt *RuntimeEnv) SetAttr(th InterpreterThread, obj RObject, attr *AttributeSpec, val RObject, typeCheck bool, context MethodEvaluationContext, isInverse bool) (err error) {

    if obj == NIL {
		err = fmt.Errorf("nil cannot have a value assigned to '%v' attribute.", attr.Part.Name)
		return		
    }

    if val == NIL {
       err = rt.UnsetAttr(th, obj, attr, isInverse, true)
       return
    }

	if typeCheck {
        // This is a kludge
        if attr.Part.CollectionType != "" { // "list", "sortedlist","set", "sortedset", "map", "stringmap", "sortedmap","sortedstringmap" ""
           valType := val.Type()
           if valType.ElementType() != attr.Part.Type {
 		      err = fmt.Errorf("Cannot assign  '%v.%v %s of %v' a value of type '%v'.", obj.Type(), attr.Part.Name, attr.Part.CollectionType, attr.Part.Type, val.Type())
		      return          	
           } 
           
            if strings.HasPrefix(valType.Name,"List_of_") {
               if attr.Part.CollectionType != "list" {
 		          err = fmt.Errorf("Cannot assign  '%v.%v %s of %v' a value of type '%v'.", obj.Type(), attr.Part.Name, attr.Part.CollectionType, attr.Part.Type, val.Type())
		          return  
               }
           	} else if strings.HasPrefix(valType.Name,"Set_of_") {
                if attr.Part.CollectionType != "set" {
  		           err = fmt.Errorf("Cannot assign  '%v.%v %s of %v' a value of type '%v'.", obj.Type(), attr.Part.Name, attr.Part.CollectionType, attr.Part.Type, val.Type())
		           return                	
                }
           	} else if strings.HasPrefix(valType.Name,"Map_of_") {
                if attr.Part.CollectionType != "map" {
  		           err = fmt.Errorf("Cannot assign  '%v.%v %s of %v' a value of type '%v'.", obj.Type(), attr.Part.Name, attr.Part.CollectionType, attr.Part.Type, val.Type())
		           return                	
                }           	
           	} else {
 		      err = fmt.Errorf("Cannot assign  '%v.%v %s of %v' a value of type '%v'.", obj.Type(), attr.Part.Name, attr.Part.CollectionType, attr.Part.Type, val.Type())
		      return  
           	}
       	} else if !val.Type().LessEq(attr.Part.Type) {
		   err = fmt.Errorf("Cannot assign  '%v.%v %v' a value of type '%v'.", obj.Type(), attr.Part.Name, attr.Part.Type, val.Type())
		   return
	   }
	}
	

    t := obj.Type()

    if ! attr.PublicWriteable {
    	if t.Package != th.Package() {
    	   fmt.Println(t.Package)
    	   fmt.Println(th.Package)
	       err = fmt.Errorf("Attribute %s.%s is private; not settable outside of the package in which the attribute is declared.", obj, attr.Part.Name)
	       return	    		
    	}
    }


    i := attr.Index[t]

    var unit *runit
    var isUnit bool
    unit,isUnit = obj.(*runit)
    
    if ! isUnit {
        unit = &(obj.(*GoWrapper).runit)    	
    }    

    // Note. This needs to be locked, so that the attribute setting only gets associated with one
    // transaction, and there is no race.

    if obj.IsBeingStored() {
       ensureMemoryTransactionConsistency2(th, unit)    	
    }


    oldVal := unit.attrs[i]
    found := (oldVal != nil)

    // Also have to do this in UnsetAttr !!!
	if ! found {
		if obj.IsStoredLocally() && attr.IsRelation() {
			oldVal, found = rt.AttrValue(th, obj, attr,true,true, true)
		}
	}

   unit.attrs[i] = val


<<<<<<< HEAD
	if obj.IsStoredLocally() {
		th.DBT().PersistSetAttr(th, obj, attr, val, found)
=======
	if obj.IsBeingStored() {
		th.DB().PersistSetAttr(th, obj, attr, val, found)
>>>>>>> cbba15b4
	}

	if ! isInverse && attr.Inverse != nil {
	   if oldVal != nil && oldVal != NIL {
		   // Remove (one entry for) obj from oldVal's inverse attr. 
		   err = rt.RemoveAttrGeneral(th,oldVal,attr.Inverse,obj,true,true)
		   if err != nil {
			  return
		   }
	   }	
	   if val != NIL {
	   	  err = rt.SetOrAddToAttr(th, val, attr.Inverse, obj, context, true)
	   }
	}	
	return
}

// attributes map[*AttributeSpec] map[RObject] RObject

/*
Typechecked adding a member to a multi-valued attribute.
TODO TODO TODO

Create the collection on demand.

context is a context for evaluating a sorting comparison operator on the collection.

*/
func (rt *RuntimeEnv) AddToAttr(th InterpreterThread, obj RObject, attr *AttributeSpec, val RObject, typeCheck bool, context MethodEvaluationContext, isInverse bool) (err error) {

	if typeCheck && !val.Type().LessEq(attr.Part.Type) {
		err = fmt.Errorf("Cannot assign  '%v.%v %v' a value of type '%v'.", obj.Type(), attr.Part.Name, attr.Part.Type, val.Type())
		return
	}
	
	if obj == NIL {
		err = fmt.Errorf("nil cannot have a value added to '%v' attribute.", attr.Part.Name)
		return		
	}
	

    // Note. This needs to be locked, so that the attribute setting only gets associated with one
    // transaction, and there is no race.

    if obj.IsBeingStored() {
       unit := obj.(*runit)    	
       ensureMemoryTransactionConsistency2(th, unit)    	
    }	

	// Note: Need to put in a check here as to whether the collection accepts NIL elements, and
	// if val == NIL, reject the addition.	

    // !!!!!!!!!!!!!!!!!!!!!!!!!!!!!!1
    // NOTE 2014 07 24 ! This does another ensureMemoryTransactionConsistency1 inside AttrVal! !!!
    // Two transaction state checks? Why? Inefficient?
    //
    objColl, collectionFound := rt.AttrVal(th, obj, attr) 
    if ! collectionFound {
    	panic("There was supposed to be a collection value ensured as the value of the multi-valued attribute.")
    }
    


	// objColl, err := rt.EnsureMultiValuedAttributeCollection(obj, attr)
	// if err != nil {
	//	return
	// }
	// NOTE THE rt.Ensure... ABOVE CREATES A COLLECTION WHETHER THE ATTRIBUTE WAS collectionType = "" or not
    // BUT IT DOES NOT RETRIEVE THE ATTRIBUTE FROM PERSISTENCE IF NOT FETCHED YET.!!!!!!
    // And we need to do that.



	addColl := objColl.(AddableMixin)     // Will throw an exception if collection type does not implement Add(..)
	added, newLen := addColl.Add(val, context) // returns false if is a set and val is already a member.

	// fmt.Println("AddToAttr (added, newLen)",added,newLen)

	/* TODO figure out efficient persistence of collection updates
	 */
	//fmt.Printf("added=%v\n",added)
	//fmt.Printf("IsStoredLocally=%v\n",obj.IsStoredLocally())

	if added {
	    if obj.IsBeingStored() {
			var insertIndex int
			if objColl.(RCollection).IsSorting() {
				orderedColl := objColl.(OrderedCollection)
				insertIndex = orderedColl.Index(val, 0)
			} else {
				insertIndex = newLen - 1
			}
<<<<<<< HEAD
			th.DBT().PersistAddToAttr(th, obj, attr, val, insertIndex)
=======

			// fmt.Println("th.DB().PersistAddToAttr(th, obj, attr, val,", insertIndex)

			th.DB().PersistAddToAttr(th, obj, attr, val, insertIndex)
>>>>>>> cbba15b4
		}
		if ! isInverse && attr.Inverse != nil {
			err = rt.SetOrAddToAttr(th, val, attr.Inverse, obj, context, true)
		}
	}

	return
}

/*
   Used to make val the value or a value of the attribute of obj. 
   If the attribute is multi-valued, val will be added to the collection of values.
   If the attribute is single-valued, val will be set as the value of the attribute. 
*/
func (rt *RuntimeEnv) SetOrAddToAttr(th InterpreterThread, obj RObject, attr *AttributeSpec, val RObject, context MethodEvaluationContext, isInverse bool) (err error) {
	
   if attr.Part.CollectionType == "" {	
      err = rt.SetAttr(th, obj, attr, val, false, context, isInverse) 
   } else {	
      err = rt.AddToAttr(th, obj, attr, val, false, context, isInverse)
   }	
   return
}



func (rt *RuntimeEnv) AddToCollection(coll AddableCollection, val RObject, typeCheck bool, context MethodEvaluationContext) (err error) {

	if typeCheck && !val.Type().LessEq(coll.ElementType()) {
		err = fmt.Errorf("Cannot add a value of type '%v' to a collection with element-type constraint '%v'.", val.Type(),coll.ElementType())	
		return
	}
	
    // Note. This needs to be locked, so that the attribute setting only gets associated with one
    // transaction, and there is no race.

    if coll.IsBeingStored() {
       ensureMemoryTransactionConsistency4(context.InterpThread(), coll)    	
    }	

	// Note: Need to put in a check here as to whether the collection accepts NIL elements, and
	// if val == NIL, reject the addition.	

	added, newLen := coll.Add(val, context) // returns false if is a set and val is already a member.

	/* TODO figure out efficient persistence of collection updates
	 */
	//fmt.Printf("added=%v\n",added)
	//fmt.Printf("IsStoredLocally=%v\n",obj.IsStoredLocally())

	if added {
	    if coll.IsBeingStored() {
			var insertIndex int
			if coll.IsSorting() {
				orderedColl := coll.(OrderedCollection)
				insertIndex = orderedColl.Index(val, 0)
			} else {
				insertIndex = newLen - 1
			}
			err = context.InterpThread().DBT().PersistAddToCollection(context.InterpThread(),coll, val, insertIndex)
		}
	}

	return
}

/*
Removes val from the multi-valued attribute if val is in the collection. Does nothing and does not complain if val is not in the collection.
If removePersistent is true, also removes the value from the persistent version of the attribute association.
*/
func (rt *RuntimeEnv) RemoveFromCollection(th InterpreterThread, collection RemovableCollection, val RObject, removePersistent bool) (err error) { 	
	
    // Note. This needs to be locked, so that the attribute setting only gets associated with one
    // transaction, and there is no race.

    if collection.IsBeingStored() {  	
       ensureMemoryTransactionConsistency4(th, collection)    	
    }	

	removed, removedIndex := collection.Remove(val)
	
	if removed  {
<<<<<<< HEAD
	   if removePersistent && collection.IsStoredLocally() {
	    	th.DBT().PersistRemoveFromCollection(collection, val, removedIndex)
=======
	   if removePersistent && collection.IsBeingStored() {
	    	th.DB().PersistRemoveFromCollection(collection, val, removedIndex)
>>>>>>> cbba15b4
	   }
	}

	return
}





/*
 Remove all elements of the multivalued attribute, in memory and in the db.
 If the attribute has an inverse, also removes the inverse attribute values.
*/
func (rt *RuntimeEnv) ClearAttr(th InterpreterThread, obj RObject, attr *AttributeSpec) (err error) {

    objColl, foundCollection := rt.AttrVal(th, obj, attr)

 	if !foundCollection { // this object does not have the collection implementation of this multi-valued attribute	
                         // Must be already empty or unassigned?	
	  return
    }
		

    // Note. This needs to be locked, so that the attribute setting only gets associated with one
    // transaction, and there is no race.

    if obj.IsBeingStored() {
       unit := obj.(*runit)   	
       ensureMemoryTransactionConsistency2(th, unit)    	
    }	


	if attr.IsRelation() {
	   inverseAttr := attr.Inverse

       collection := objColl.(RCollection)
	   for val := range collection.Iter(th) {
           rt.RemoveAttrGeneral(th, val, inverseAttr, obj, true, false)		
	   }
    }

	collection := objColl.(RemovableMixin) // Will throw an exception if collection type does not implement ClearInMemory()
	collection.ClearInMemory()	
	
<<<<<<< HEAD
	if obj.IsStoredLocally() {
	   err = th.DBT().PersistClearAttr(obj, attr)
=======
	if obj.IsBeingStored() {
	   err = th.DB().PersistClearAttr(obj, attr)
>>>>>>> cbba15b4
    }
	return
}


/*
 Remove all elements of the collection, in memory and in the db.
*/
func (rt *RuntimeEnv) ClearCollection(th InterpreterThread, collection RemovableCollection) (err error) {

    // Note. This needs to be locked, so that the attribute setting only gets associated with one
    // transaction, and there is no race.

    if collection.IsBeingStored() {   	
       ensureMemoryTransactionConsistency4(th, collection)    	
    }	

	collection.ClearInMemory()	
	
<<<<<<< HEAD
	if collection.IsStoredLocally() {
	   err = th.DBT().PersistClearCollection(collection)
=======
	if collection.IsBeingStored() {
	   err = th.DB().PersistClearCollection(collection)
>>>>>>> cbba15b4
    }
	return
}




/*
TODO Optimize this  to add all at once with a slice copy or similar, then persist in fewer
separate DB calls.
*/
func (rt *RuntimeEnv) ExtendCollection(coll AddableCollection, vals []RObject, typeCheck bool, context MethodEvaluationContext) (err error) {

    for _,val := range vals {
       err = rt.AddToCollection(coll, val, typeCheck, context)	
       if err != nil {
	      return
       }
    }
    return
}

/*
func (rt *RuntimeEnv) AddToCollectionTypeChecked(coll RCollection, val RObject, context MethodEvaluationContext) (err error) {

	if !val.Type().LessEq(coll.ElementType()) {
		err = fmt.Errorf("Cannot add a value of type '%v' to a collection with element-type constraint '%v'.", val.Type(),coll.ElementType())
		return
	}
	
	addColl := coll.(AddableMixin)     // Will throw an exception if collection type does not implement Add(..)
	
	// Re-enable when we implement persisting of independent collections.
	// added, newLen := addColl.Add(val, context) // returns false if is a set and val is already a member.

	addColl.Add(val, context) // returns false if is a set and val is already a member.	
*/
/*
Need to decide how to persist collections and check if persisted and handle persisting add

	TODO figure out efficient persistence of collection updates
	
	//fmt.Printf("added=%v\n",added)
	//fmt.Printf("IsStoredLocally=%v\n",obj.IsStoredLocally())

    // This part is COPYITIS from AddToAttrTypeChecked method.
	if added && obj.IsStoredLocally() {
		var insertIndex int
		if objColl.(RCollection).IsSorting() {
			orderedColl := objColl.(OrderedCollection)
			insertIndex = orderedColl.Index(val, 0)
		} else {
			insertIndex = newLen - 1
		}
		rt.db.PersistAddToAttr(obj, attr, val, insertIndex)
	}

	*/
/*
	return
}
*/

/*
TODO Optimize this  to add all at once with a slice copy or similar, then persist in fewer
separate DB calls.
*/
func (rt *RuntimeEnv) ExtendMapTypeChecked(theMap Map, keysVals []RObject, context MethodEvaluationContext) (err error) {

    n := len(keysVals)
    for i := 0; i < n; i+=2 {
       key := keysVals[i]
       val := keysVals[i+1]
       err = rt.PutInMapTypeChecked(theMap, key, val, context)	
       if err != nil {
	      return
       }
    }
    return
}

func (rt *RuntimeEnv) PutInMapTypeChecked(theMap Map, key RObject, val RObject, context MethodEvaluationContext) (err error) {

	if !key.Type().LessEq(theMap.KeyType()) {
		err = fmt.Errorf("Cannot use a key of type '%v' in a map with key-type constraint '%v'.", key.Type(),theMap.KeyType())
		return
	}
	
	if !val.Type().LessEq(theMap.ValType()) {
		err = fmt.Errorf("Cannot put a value of type '%v' in a map with value-type constraint '%v'.", val.Type(),theMap.ValType())
		return
	}	

    // Note. This needs to be locked, so that the attribute setting only gets associated with one
    // transaction, and there is no race.

    if theMap.IsBeingStored() {   	
       ensureMemoryTransactionConsistency4(context.InterpThread(), theMap)    	
    }	

    isNewKey,_ := theMap.Put(key, val, context)
	
<<<<<<< HEAD
	if theMap.IsStoredLocally() {
	   err = context.InterpThread().DBT().PersistMapPut(context.InterpThread(), theMap, key, val, isNewKey)  
=======
	if theMap.IsBeingStored() {
	   err = context.InterpThread().DB().PersistMapPut(context.InterpThread(), theMap, key, val, isNewKey)  
>>>>>>> cbba15b4
    }
	return
}



/*
Helper method. Ensures that a collection exists in memory to manage the values of a multi-valued attribute of an object.
Assumes the attribute is multi-valued or collection-valued.
*/
func (rt *RuntimeEnv) EnsureMultiValuedAttributeCollection(obj RObject, attr *AttributeSpec) (collection RCollection, err error) {

    //defer Un(Trace(ALWAYS_,"EnsureMultiValuedAttributeCollection", attr.Part.Name))


    t := obj.Type()
    i := attr.Index[t]
    var unit *runit
    var isUnit bool
    unit,isUnit = obj.(*runit)
    
    if ! isUnit {
        unit = &(obj.(*GoWrapper).runit)    	
    }


    val := unit.attrs[i]

    if val != nil {
	   collection = val.(RCollection)
       return
    }

	var owner RObject
	var attribute *AttributeSpec
	var minCardinality, maxCardinality int64
	if attr.Part.ArityHigh == 1 { // This is a collection-valued attribute of arity 1. (1 collection)
		minCardinality = 0
		maxCardinality = -1 // largest possible collection is allowed - the attribute is not constraining it.	
		// panic("Should not rt.EnsureMultiValuedAttributeCollection on a collection-valued attribute.")
		// We will allow this. but we should not allow persisting of such collections really.
		// This all has to be checked.
	} else { // This is a multi-valued attribute. The collection is a hidden implementation detail. 
		minCardinality = int64(attr.Part.ArityLow)
		maxCardinality = int64(attr.Part.ArityHigh)
		owner = obj //  	Collection is owned by the "whole" object.
		attribute = attr

	}
	// Create the list or set collection

	var unaryMethod *RMultiMethod
	var binaryMethod *RMultiMethod
	var orderAttr *AttributeSpec
	var isAscending bool

	// fmt.Println(attr.Part.CollectionType)

	if attr.Part.CollectionType == "sortedlist" || attr.Part.CollectionType == "sortedset" || attr.Part.CollectionType == "sortedmap" || attr.Part.CollectionType == "sortedstringmap" {
		if attr.Part.OrderMethodArity == 1 {
			unaryMethod = attr.Part.OrderMethod
		} else if attr.Part.OrderMethodArity == 2 {
			binaryMethod = attr.Part.OrderMethod
		} else { // must be an attribute
			orderAttr = attr.Part.OrderAttr
		}			
		isAscending = attr.Part.IsAscending	
/*
		if binaryMethod == nil {
			binaryMethod, _ = rt.InbuiltFunctionsPackage.MultiMethods["lt"]
		}

		sortWith = &sortOp{
			attr:          orderAttr,
			unaryFunction: unaryMethod,
			lessFunction:  binaryMethod,
			descending:    !attr.Part.IsAscending,
		}
*/			
	}

	/*
		@@@@@@@@@@@@@@@@@@@@@@@

		NEED TO FIND OUT IF THERE IS A UNARY METHOD OF THE TYP2, otherwise it must be a binary method.

		Only one of the attr or unaryFunction will be non-nil.
		If attr or unaryFunction is non-nil, then lessFunction must be the "lt" multiMethod.

		collection.sortWith.lessFunction,_ := RT.MultiMethods["lt"]

		If attr and unaryFunction are nil, lessFunction may be any binary boolean function which has a method whose
		parameter signature is compatible with a pair of values of the elementType of the collection. lessFunction MAY
		be the "lt" function in this case but need not be. The function is treated as a "less-than" predicate.

		type sortOp struct {
			attr *AttributeSpec
			unaryFunction *RMultiMethod
			lessFunction *RMultiMethod
			descending bool
		}

		$$$$$$$$$$$$$$$$$$$$$$$$


		  attr = &AttributeSpec{typ1,
		                        RelEnd{
		 									    Name:endName2,
		                                       Type:typ2,
		                                       ArityLow:arityLow2,
		                                       ArityHigh:arityHigh2,
		                                       CollectionType:collectionType2,
		                                       OrderAttr:orderAttrName,
		                                       OrderMethod: orderMethod,
		 									   OrderMethodArity: int32,
		                                       IsAscending:isAscending,
		                                      },

		@@@@@@@@@@@@@@
	*/


/////////


   collection,err = rt.NewCollection(minCardinality,
     maxCardinality,
     owner,   
     attribute,
     attr.Part.CollectionType, 
     isAscending,
     unaryMethod,
     binaryMethod,
     orderAttr,  
     nil, // keyType *RType, 
     attr.Part.Type) 

	unit.attrs[i] = collection

   return
}










/*
Helper method. Ensures that a collection exists in memory (and in db if obj is persistent) if someone
wants to do a += to a collection-valued attribute.
Ensure the collection is assigned as value of the attribute.
*/
func (rt *RuntimeEnv) EnsureCollectionAttributeVal(th InterpreterThread, obj RObject, attr *AttributeSpec) (collection RCollection, err error) {

   // A single-valued attribute whose value is a collection
	attrVal, found := RT.AttrVal(th, obj, attr)
	var isCollection bool
	if found {
		collection, isCollection = attrVal.(RCollection)
        if ! isCollection {
        	err = fmt.Errorf("Value of %s.%s is not a collection but must be.", obj, attr)
        }
		return
	}

	var minCardinality int64 = 0
	var maxCardinality int64 = -1 // largest possible collection is allowed - the attribute is not constraining it.	


	// Create the list or set collection

	var unaryMethod *RMultiMethod
	var binaryMethod *RMultiMethod
	var orderAttr *AttributeSpec
	var isAscending bool

	// fmt.Println(attr.Part.CollectionType)

    collectionType := attr.Part.Type.CollectionImplementationType()
	if collectionType == "sortedlist" || collectionType == "sortedset" || collectionType == "sortedmap" || collectionType == "sortedstringmap" {
		if attr.Part.OrderMethodArity == 1 {
			unaryMethod = attr.Part.OrderMethod
		} else if attr.Part.OrderMethodArity == 2 {
			binaryMethod = attr.Part.OrderMethod
		} else { // must be an attribute
			orderAttr = attr.Part.OrderAttr
		}			
		isAscending = attr.Part.IsAscending			
	}


    collection,err = rt.NewCollection(minCardinality,
         maxCardinality,
         nil, // owner,   
         nil, // attribute,
         collectionType, 
         isAscending,
         unaryMethod,
         binaryMethod,
         orderAttr,  
         nil, // keyType *RType, 
         attr.Part.Type.ElementType())  
    if err != nil {
    	return
    }
	

    err = RT.SetAttr(th, obj, attr, collection, true, th.EvaluationContext(), false)

    return
}




/*
Creates a new RCollection object of the appropriate type, for purposes of restoring a collection
from persistent storage.
The typeDescriptor is from the type field of the collection's instance entry in the RObject table in the
local database. 
Will have to get fancier here about sorting specifications, by enhancing the type descriptor info.
This method is only for independent collections. Not for multivalued attribute collections.

A collection type descriptor is something like:

"["[ordered_][map|stringmap|list|set]"_of_"<someshorttypename>"]"
*/
func (rt *RuntimeEnv) NewCollectionFromDB(collectionTypeDescriptor string) (collection RCollection, err error) {
   // , keyType *RType, elementType *RType

   // Extract the collectionType part and the key type and element type from the collection type descriptor
   
   var keyTypeShortName string
   var elementTypeShortName string
   
   ofPos := strings.Index(collectionTypeDescriptor, "_of_")
   collectionType := collectionTypeDescriptor[1:ofPos]
   switch collectionType {   
   case "map","stringmap","sortedmap","sortedstringmap","int64map","uint64map":
      keyStartPos := ofPos + 5
      keyEndPos := strings.Index(collectionTypeDescriptor, ")=>(")
      elementStartPos := keyEndPos + 4
      elementEndPos := len(collectionTypeDescriptor)-2
      keyTypeShortName = collectionTypeDescriptor[keyStartPos:keyEndPos]  // the key type   
      elementTypeShortName = collectionTypeDescriptor[elementStartPos:elementEndPos]  // the element type         
   default:
      elementTypeShortName = collectionTypeDescriptor[ofPos+4:len(collectionTypeDescriptor)-1]  // the element type   
   }
   // load the key type and element type if not in the runtime yet.
   
   var keyType *RType
   
   if keyTypeShortName != "" {
      keyType = rt.Typs[keyTypeShortName]
      if keyType == nil {

         pkgShortName := PackageShortName(keyTypeShortName)  
   //      localTypeName := LocalTypeName(typeName)   
         pkgFullName := RT.PkgShortNameToName[pkgShortName]
         originAndArtifact := OriginAndArtifact(pkgFullName) 
         packagePath := LocalPackagePath(pkgFullName)      
   
         // TODO Dubious values of version and mustBeFromShared here!!!
         err = rt.Loader.LoadRelishCodePackage(originAndArtifact,"",packagePath,false)
         if err != nil {
            return
         }
      
         keyType = rt.Typs[keyTypeShortName]    
       
         // Alternate strategy!!    
   	   // rterr.Stop("Can't summon object. The package which defines its type, '%s', has not been loaded into the runtime.",localTypeName) 
       }      
   }
   
   
   var elementType *RType
   elementType = rt.Typs[elementTypeShortName]
   if elementType == nil {

      pkgShortName := PackageShortName(elementTypeShortName)  
//      localTypeName := LocalTypeName(typeName)   
      pkgFullName := RT.PkgShortNameToName[pkgShortName]
      originAndArtifact := OriginAndArtifact(pkgFullName) 
      packagePath := LocalPackagePath(pkgFullName)      
   
      // TODO Dubious values of version and mustBeFromShared here!!!
      err = rt.Loader.LoadRelishCodePackage(originAndArtifact,"",packagePath,false)
      if err != nil {
         return
      }
      
      elementType = rt.Typs[elementTypeShortName]    
       
      // Alternate strategy!!    
	   // rterr.Stop("Can't summon object. The package which defines its type, '%s', has not been loaded into the runtime.",localTypeName) 
    }   


	var minCardinality int64 = 0
	var maxCardinality int64 = -1


   var isAscending bool = true
	var unaryMethod *RMultiMethod
	var binaryMethod *RMultiMethod
	var orderAttr *AttributeSpec
	
	
	
   collection,err = rt.NewCollection(minCardinality,
      maxCardinality,
      nil, // owner   
      nil, // attribute
      collectionType, 
      isAscending,
      unaryMethod,
      binaryMethod,
      orderAttr,  
      keyType, 
      elementType) 	
	
	return
}



/*
minCardinality int64,
maxCardinality int64,
owner RObject,  // can be nil   
isList bool,   // "list","sortedlist"
isSet bool,    // "set","sortedset"
isMap bool, // "map" "stringmap" "sortedmap" "sortedstringmap"
isStringMap bool,  // "stringmap" "sortedstringmap"
isSorted bool, // "sortedlist" "sortedset" "sortedmap" "sortedstringmap"

keyType *RType,  // can be nil   
elementType *RType) (collection RCollection, err error) {
*/   
func (rt *RuntimeEnv) NewCollection(
   minCardinality int64,
   maxCardinality int64,
   owner RObject,  // can be nil   
   attribute *AttributeSpec,  // can be nil
   collectionType string, 
   isAscending bool,
   unaryMethod *RMultiMethod,
   binaryMethod *RMultiMethod,
   orderAttr *AttributeSpec,  
   keyType *RType, 
   elementType *RType) (collection RCollection, err error) {


	var objColl RObject

	var sortWith *sortOp

   // Why not use
   // "list" "set" "map" "stringmap" "intmap" "sortedlist" "sortedset" "sortedmap" "sortedstringmap" "sortedintmap"
   // in the type descriptor !!!!!!!
   //
   //
   
   // Also, should be unpacking the shorttypename of element (and possibly map key) here
   // and loading their packages if not loaded.

	if collectionType == "sortedlist" || collectionType == "sortedset" || collectionType == "sortedmap" || collectionType == "sortedstringmap" {			

		if binaryMethod == nil {
			binaryMethod, _ = rt.InbuiltFunctionsPackage.MultiMethods["lt"]
		}

		sortWith = &sortOp{
			attr:          orderAttr,
			unaryFunction: unaryMethod,
			lessFunction:  binaryMethod,
			descending:    !isAscending,
		}
	}

	/*
		@@@@@@@@@@@@@@@@@@@@@@@

		NEED TO FIND OUT IF THERE IS A UNARY METHOD OF THE TYP2, otherwise it must be a binary method.

		Only one of the attr or unaryFunction will be non-nil.
		If attr or unaryFunction is non-nil, then lessFunction must be the "lt" multiMethod.

		collection.sortWith.lessFunction,_ := RT.MultiMethods["lt"]

		If attr and unaryFunction are nil, lessFunction may be any binary boolean function which has a method whose
		parameter signature is compatible with a pair of values of the elementType of the collection. lessFunction MAY
		be the "lt" function in this case but need not be. The function is treated as a "less-than" predicate.

		type sortOp struct {
			attr *AttributeSpec
			unaryFunction *RMultiMethod
			lessFunction *RMultiMethod
			descending bool
		}

		$$$$$$$$$$$$$$$$$$$$$$$$


		  attr = &AttributeSpec{typ1,
		                        RelEnd{
		 									    Name:endName2,
		                                       Type:typ2,
		                                       ArityLow:arityLow2,
		                                       ArityHigh:arityHigh2,
		                                       CollectionType:collectionType2,
		                                       OrderAttr:orderAttrName,
		                                       OrderMethod: orderMethod,
		 									   OrderMethodArity: int32,
		                                       IsAscending:isAscending,
		                                      },

		@@@@@@@@@@@@@@
	*/

	switch collectionType {
	case "list", "sortedlist":
		objColl, err = rt.Newrlist(elementType, minCardinality, maxCardinality, owner, attribute, sortWith)
	case "set":
		objColl, err = rt.Newrset(elementType, minCardinality, maxCardinality, owner, attribute)
	case "sortedset":
		objColl, err = rt.Newrsortedset(elementType, minCardinality, maxCardinality, owner, attribute, sortWith)
	case "map","sortedmap","stringmap","sortedstringmap","uint64map","int64map":		
      objColl, err = rt.Newmap(keyType, elementType, minCardinality, maxCardinality, owner, attribute, sortWith)		
	default:
		panic(fmt.Sprintf("I don't handle %s attributes yet.",collectionType))		
	}

	collection = objColl.(RCollection)

	return
}














/*
Creates a new RCollection object of the appropriate type, for purposes of restoring a collection
from persistent storage.
The typeDescriptor is from the type field of the collection's instance entry in the RObject table in the
local database. 
Will have to get fancier here about sorting specifications, by enhancing the type descriptor info.
This method is only for independent collections. Not for multivalued attribute collections.

A collection type descriptor is something like:

[ordered_][map|stringmap|list|set]

func (rt *RuntimeEnv) NewCollection(
   minCardinality int64,
   maxCardinality int64,
   owner RObject,  // can be nil   
   isList bool,   // "list","sortedlist"
   isSet bool,    // "set","sortedset"
   isMap bool, // "map" "stringmap" "sortedmap" "sortedstringmap"
   isStringMap bool,  // "stringmap" "sortedstringmap"
   isSorted bool, // "sortedlist" "sortedset" "sortedmap" "sortedstringmap"
   isAscending bool,
	unaryMethod *RMultiMethod,
	binaryMethod *RMultiMethod,
	orderAttr *AttributeSpec,
	keyType *RType,  // can be nil   
   elementType *RType) (collection RCollection, err error) {


	var objColl RObject
	var sortWith *sortOp,

	// fmt.Println(attr.Part.CollectionType)

   if isSorted {			

		if binaryMethod == nil {
			binaryMethod, _ = rt.InbuiltFunctionsPackage.MultiMethods["lt"]
		}

		sortWith = &sortOp{
			attr:          orderAttr,
			unaryFunction: unaryMethod,
			lessFunction:  binaryMethod,
			descending:    !isAscending,
		}
	}


	if isList {
		objColl, err = rt.Newrlist(attr.Part.Type, minCardinality, maxCardinality, owner, sortWith)
	} else if isSet {
	   if isSorted {
		   objColl, err = rt.Newrsortedset(attr.Part.Type, minCardinality, maxCardinality, owner, sortWith)	      
      } else {
         objColl, err = rt.Newrset(attr.Part.Type, minCardinality, maxCardinality, owner)         
      }
   } else if isStringMap {
      if isSorted {
         panic("I don't handle sortedstringmap creation yet.")         
      } else {
         panic("I don't handle stringmap creation yet.")
      }      
   } else if isMap {
      if isSorted {
         panic("I don't handle sortedmap creation yet.")         
      } else {
         panic("I don't handle map creation yet.")
      }
   }
	
	collection = objColl.(RCollection)
	return
}

*/










/*
Removes val from the multi-valued attribute if val is in the collection. Does nothing and does not complain if val is not in the collection.
If removePersistent is true, also removes the value from the persistent version of the attribute association.
*/
func (rt *RuntimeEnv) RemoveFromAttr(th InterpreterThread, obj RObject, attr *AttributeSpec, val RObject, isInverse bool, removePersistent bool) (err error) { 	
	
	objColl, foundCollection := rt.AttrVal(th, obj, attr)

	if !foundCollection { // this object does not have the collection implementation of this multi-valued attribute	


	    // TODO WHOA WHOA WHOA  just because the collection wasn't there in mem doesn't mean the value shouldnt be removed
	    // from the database representation of the multi-valued attribute association table does it????
	    // Can this situation arise?
        // OK OK, it looks like now that rt.AttrVal(...) will pull the collection into memory.


		return
	}

    // Note. This needs to be locked, so that the attribute setting only gets associated with one
    // transaction, and there is no race.

    if obj.IsBeingStored() {
       unit := obj.(*runit)
       ensureMemoryTransactionConsistency2(th, unit)    	
    }	



	collection := objColl.(RemovableMixin) // Will throw an exception if collection type does not implement Remove(..)
	removed, removedIndex := collection.Remove(val)



    // fmt.Println("collection.Remove(val)", removed, removedIndex)
	
	if removed  {
<<<<<<< HEAD
	   if removePersistent && obj.IsStoredLocally() {
	    	th.DBT().PersistRemoveFromAttr(obj, attr, val, removedIndex)
=======
	   if removePersistent && obj.IsBeingStored() {
            // fmt.Println("calling th.DB().PersistRemoveFromAttr(obj, attr, val, removedIndex)")	   	
	    	err = th.DB().PersistRemoveFromAttr(obj, attr, val, removedIndex)
	    	if err != nil {
	    		return
	    	}
>>>>>>> cbba15b4
	   }
	
	   if ! isInverse && attr.Inverse != nil {
	   	  err = rt.RemoveAttrGeneral(th, val, attr.Inverse, obj, true, removePersistent)
	   }
	}

	return
}




/*

Unsets the attribute. Used when setting to nil.
Deletes the corresponding row from the attribute database table if it exists.
Ok to call this even if attribute had no value.
If removePersistent, removes the attribute association from the database if it was persisted.
*/
func (rt *RuntimeEnv) UnsetAttr(th InterpreterThread, obj RObject, attr *AttributeSpec, isInverse bool, removePersistent bool) (err error) {

    if attr.Part.Type.IsPrimitive {
       err = fmt.Errorf("Cannot assign primitive-valued attribute '%v.%v %v' a value of nil", obj.Type(), attr.Part.Name, attr.Part.Type)
       return
    }

    t := obj.Type()
    i := attr.Index[t]

    var unit *runit
    var isUnit bool
    unit,isUnit = obj.(*runit)
    
    if ! isUnit {
        unit = &(obj.(*GoWrapper).runit)    	
    }

    // Note. This needs to be locked, so that the attribute setting only gets associated with one
    // transaction, and there is no race.

    if obj.IsBeingStored() {
       ensureMemoryTransactionConsistency2(th, unit)    	
    }	

    val := unit.attrs[i] 
    found := (val != nil)

	if ! found {
		if obj.IsStoredLocally() {

			val, found = rt.AttrVal(th, obj, attr)
		}
	}

	if found {

      unit.attrs[i] = nil

<<<<<<< HEAD
       if removePersistent && obj.IsStoredLocally() {
	          err = th.DBT().PersistRemoveAttr(obj, attr) 	 
=======
       if removePersistent && obj.IsBeingStored() {
	          err = th.DB().PersistRemoveAttr(obj, attr) 	
	          if err != nil {
	          	 return
	          } 
>>>>>>> cbba15b4
       }
       

       if ! isInverse && attr.Inverse != nil && val != NIL {
           err = rt.RemoveAttrGeneral(th, val, attr.Inverse, obj, true, removePersistent)
       }
    } else {

    }	
	
    return
}

/*
If the attribute is multi-valued, removes the val from it, otherwise
if single valued, unsets the attribute.
*/
func (rt *RuntimeEnv) RemoveAttrGeneral(th InterpreterThread, obj RObject, attr *AttributeSpec, val RObject, isInverse bool, removePersistent bool) (err error) {
   if attr.Part.CollectionType == "" {	
	  err = rt.UnsetAttr(th, obj, attr, isInverse, removePersistent)
   } else {
      err = rt.RemoveFromAttr(th, obj, attr, val, isInverse, removePersistent)	
   }
   return
}

/*
Returns the object that has been given the specified name in the global context map.
Returns *nil* if no object found in the global context map under the name.
*/
func (rt *RuntimeEnv) ContextGet(name string) RObject {
	rt.contextMutex.RLock()
	defer rt.contextMutex.RUnlock()
	val,found := rt.context[name]
	if ! found {
		val = NIL
	}
	return val
}

func (rt *RuntimeEnv) ContextExists(name string) (found bool) {
	rt.contextMutex.RLock()
	defer rt.contextMutex.RUnlock()
	_,found = rt.context[name]	
	return
}

func (rt *RuntimeEnv) ContextPut(obj RObject, name string) {
	rt.contextMutex.Lock()
	defer rt.contextMutex.Unlock()
	rt.context[name] = obj
}

func (rt *RuntimeEnv) ContextRemove(name string) {
	rt.contextMutex.Lock()
	defer rt.contextMutex.Unlock()
	delete(rt.context,name)
}




















/*
type AttributeSpec struct {
   WholeType *RType
   Part RelEnd
   IsTransient bool
}


One end of a relation - specifies arity and type constraints and a few other details.

type RelEnd struct {
   Name string
   Type *RType
   ArityLow int32
   ArityHigh int32
   CollectionType string // "list", "sortedlist", "set", "sortedset", "map", "sortedmap", ""
   OrderAttrName string   // which primitive attribute of other is it ordered by when retrieving? "" if none

   OrderMethod *RMultiMethod

   DependentPart bool // delete of parent results in delete of attribute value
}
*/

/*
Can only be used in between a SetEvalContext and UnsetEvalContext call.
*/
func (rt *RuntimeEnv) GetEvalContext(obj RObject) MethodEvaluationContext {
	return rt.evalContexts[obj]
}

/*
You MUST call UnsetEvalContext after calling this!!
*/
func (rt *RuntimeEnv) SetEvalContext(obj RObject, context MethodEvaluationContext) {
	rt.evalContextMutex.Lock()
	rt.evalContexts[obj] = context
}

func (rt *RuntimeEnv) UnsetEvalContext(obj RObject) {
	delete(rt.evalContexts, obj)
	rt.evalContextMutex.Unlock()
}

// Usage
// RT.SetEvalContext(obj, context)
// defer RT.UnsetEvalContext(obj)
// context := RT.GetEvalContext(obj) 

type MethodEvaluationContext interface {

	/*
	   Evaluates a call of the (single-valued) multimethod on the argument objects.
	   Returns the result of the method call.
	*/
	EvalMultiMethodCall(mm *RMultiMethod, args []RObject) RObject
	
	/*
	   Return the interpreter thread aspect of the evaluation context.
	*/
    InterpThread() InterpreterThread 	
}

type Dispatcher interface {

	/*
	   The main dispatch function.
	   First looks up a cache (map) of method implementations keyed by typetuples.
	   a method will be found in this cache if the type tuple of the arguments
	   has had the multimethod called on it before.
	   If there is a cache miss, uses a multi-argument dynamic dispatch algorithm
	   to find the best-matching method implementation (then caches the find under
	   the type-tuple of the arguments for next time.)
	   Returns the best method implementation for the types of the argument objects,
	   or nil if the multimethod has no method signature which is compatible with
	   the types of the argument objects.
	   Also returns the type-tuple of the argument objects, which can be used to
	   report the lack of a compatible method.
	*/
	GetMethod(mm *RMultiMethod, args []RObject) (*RMethod, *RTypeTuple)

	/*
	   Same as GetMethod but for types instead of object instances.
	*/
	GetMethodForTypes(mm *RMultiMethod, types ...*RType) (*RMethod, *RTypeTuple)
}<|MERGE_RESOLUTION|>--- conflicted
+++ resolved
@@ -165,20 +165,17 @@
 	return rt.db
 }
 
-<<<<<<< HEAD
 func (rt *RuntimeEnv) DBT() DBT {
 	return rt.dbt
 }
 
 
 func (rt *RuntimeEnv) CreateConstant(name string, value RObject) (err error) {
-=======
 /*
 Creates a new constant.
 If 
 */
 func (rt *RuntimeEnv) CreateConstant(name string, value RObject, privateConstPackage *RPackage) (err error) {
->>>>>>> cbba15b4
 	if _, found := rt.constants[name]; found {
 		err = fmt.Errorf("Redefining constant '%s'", name)
 		return 
@@ -804,13 +801,8 @@
    unit.attrs[i] = val
 
 
-<<<<<<< HEAD
-	if obj.IsStoredLocally() {
+	if obj.IsBeingStored() {
 		th.DBT().PersistSetAttr(th, obj, attr, val, found)
-=======
-	if obj.IsBeingStored() {
-		th.DB().PersistSetAttr(th, obj, attr, val, found)
->>>>>>> cbba15b4
 	}
 
 	if ! isInverse && attr.Inverse != nil {
@@ -870,8 +862,8 @@
     objColl, collectionFound := rt.AttrVal(th, obj, attr) 
     if ! collectionFound {
     	panic("There was supposed to be a collection value ensured as the value of the multi-valued attribute.")
-    }
-    
+	}
+
 
 
 	// objColl, err := rt.EnsureMultiValuedAttributeCollection(obj, attr)
@@ -903,14 +895,7 @@
 			} else {
 				insertIndex = newLen - 1
 			}
-<<<<<<< HEAD
 			th.DBT().PersistAddToAttr(th, obj, attr, val, insertIndex)
-=======
-
-			// fmt.Println("th.DB().PersistAddToAttr(th, obj, attr, val,", insertIndex)
-
-			th.DB().PersistAddToAttr(th, obj, attr, val, insertIndex)
->>>>>>> cbba15b4
 		}
 		if ! isInverse && attr.Inverse != nil {
 			err = rt.SetOrAddToAttr(th, val, attr.Inverse, obj, context, true)
@@ -993,13 +978,8 @@
 	removed, removedIndex := collection.Remove(val)
 	
 	if removed  {
-<<<<<<< HEAD
-	   if removePersistent && collection.IsStoredLocally() {
+	   if removePersistent && collection.IsBeingStored() {
 	    	th.DBT().PersistRemoveFromCollection(collection, val, removedIndex)
-=======
-	   if removePersistent && collection.IsBeingStored() {
-	    	th.DB().PersistRemoveFromCollection(collection, val, removedIndex)
->>>>>>> cbba15b4
 	   }
 	}
 
@@ -1045,13 +1025,8 @@
 	collection := objColl.(RemovableMixin) // Will throw an exception if collection type does not implement ClearInMemory()
 	collection.ClearInMemory()	
 	
-<<<<<<< HEAD
-	if obj.IsStoredLocally() {
+	if obj.IsBeingStored() {
 	   err = th.DBT().PersistClearAttr(obj, attr)
-=======
-	if obj.IsBeingStored() {
-	   err = th.DB().PersistClearAttr(obj, attr)
->>>>>>> cbba15b4
     }
 	return
 }
@@ -1071,13 +1046,8 @@
 
 	collection.ClearInMemory()	
 	
-<<<<<<< HEAD
-	if collection.IsStoredLocally() {
+	if collection.IsBeingStored() {
 	   err = th.DBT().PersistClearCollection(collection)
-=======
-	if collection.IsBeingStored() {
-	   err = th.DB().PersistClearCollection(collection)
->>>>>>> cbba15b4
     }
 	return
 }
@@ -1180,13 +1150,8 @@
 
     isNewKey,_ := theMap.Put(key, val, context)
 	
-<<<<<<< HEAD
-	if theMap.IsStoredLocally() {
+	if theMap.IsBeingStored() {
 	   err = context.InterpThread().DBT().PersistMapPut(context.InterpThread(), theMap, key, val, isNewKey)  
-=======
-	if theMap.IsBeingStored() {
-	   err = context.InterpThread().DB().PersistMapPut(context.InterpThread(), theMap, key, val, isNewKey)  
->>>>>>> cbba15b4
     }
 	return
 }
@@ -1767,17 +1732,12 @@
     // fmt.Println("collection.Remove(val)", removed, removedIndex)
 	
 	if removed  {
-<<<<<<< HEAD
-	   if removePersistent && obj.IsStoredLocally() {
-	    	th.DBT().PersistRemoveFromAttr(obj, attr, val, removedIndex)
-=======
 	   if removePersistent && obj.IsBeingStored() {
             // fmt.Println("calling th.DB().PersistRemoveFromAttr(obj, attr, val, removedIndex)")	   	
-	    	err = th.DB().PersistRemoveFromAttr(obj, attr, val, removedIndex)
+	    	err = th.DBT().PersistRemoveFromAttr(obj, attr, val, removedIndex)
 	    	if err != nil {
 	    		return
 	    	}
->>>>>>> cbba15b4
 	   }
 	
 	   if ! isInverse && attr.Inverse != nil {
@@ -1837,16 +1797,11 @@
 
       unit.attrs[i] = nil
 
-<<<<<<< HEAD
-       if removePersistent && obj.IsStoredLocally() {
+       if removePersistent && obj.IsBeingStored() {
 	          err = th.DBT().PersistRemoveAttr(obj, attr) 	 
-=======
-       if removePersistent && obj.IsBeingStored() {
-	          err = th.DB().PersistRemoveAttr(obj, attr) 	
 	          if err != nil {
 	          	 return
 	          } 
->>>>>>> cbba15b4
        }
        
 
